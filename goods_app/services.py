--- conflicted
+++ resolved
@@ -16,15 +16,6 @@
 
 class RandomProduct:
 
-<<<<<<< HEAD
-    def get_sellers(self, product):
-        # return SellerProduct.objects.select_related('seller', 'product', 'product__category')\
-        #                             .filter(product=product)\
-        #                             .order_by('price_after_discount')
-
-        return SellerProduct.objects.select_related('seller', 'product', 'product__category') \
-                                                    .filter(product=product).order_by('price')
-=======
     def __init__(self, queryset: QuerySet, time_update: dt.time = dt.time(hour=00, minute=45, second=00),
                  days_duration: int = 1, fallibility: int = 0) -> None:
         if not isinstance(queryset, QuerySet):
@@ -37,7 +28,6 @@
         today = dt.date.today() + dt.timedelta(days=self.days_duration)
         date = " ".join([str(today.strftime("%d.%m.%Y")), str(self.time_update)[:-3]])
         self.end_time = dt.datetime.strptime(date, "%d.%m.%Y %H:%M")
->>>>>>> 67648666
 
     def update_product(self) -> Model:
         if dt.datetime.now() >= self.end_time:
