from django.contrib import admin
from django.db.models import QuerySet
from django.http import HttpRequest
from django.utils.safestring import mark_safe
from django.utils.translation import gettext_lazy as _

from goods_app.models import ProductCategory, Product, ProductComment, Specifications, SpecificationsNames
from settings_app.forms import CheckImageForm, CheckImageIconForm


@admin.register(ProductCategory)
class ProductCategoryAdmin(admin.ModelAdmin):
    form = CheckImageIconForm
    list_display = ('get_icon', 'name', 'parent', 'image')
    list_display_links = ('get_icon', 'name')
    list_filter = ('name',)
    readonly_fields = ('get_icon',)
    search_fields = ('name',)
    prepopulated_fields = {'slug': ('name',), }

    def get_icon(self, obj=None):
        try:
            return mark_safe(f'<img src="{obj.icon.url}" width="20" height="20">')
        except ValueError:
            return mark_safe('<img src="" width="20" height="20">')

    get_icon.short_description = _('icon')


class SpecificationsInline(admin.TabularInline):
    model = Specifications


class CommentsInline(admin.TabularInline):
    model = ProductComment
    extra = 0


@admin.register(Product)
class ProductAdmin(admin.ModelAdmin):
<<<<<<< HEAD
    list_display = ('id', 'name', 'code', 'category', 'is_published', 'limited')
=======
    form = CheckImageForm
    list_display = ('get_image', 'name', 'category', 'is_published', 'limited', 'get_tags')
    list_display_links = ('get_image', 'name')
>>>>>>> 2c82c321
    list_filter = ('category', 'is_published', 'tags', 'limited')
    readonly_fields = ('get_image',)
    search_fields = ('name', 'category')
    prepopulated_fields = {'slug': ('name', 'code'),
                           'tags': ('category', )}

    inlines = [SpecificationsInline, CommentsInline]

    actions = ['mark_published', 'mark_unpublished']

    def get_tags(self, obj):
        lst_tags = []
        for item in obj.tags.all().values('name'):
            lst_tags.append(str(item['name']))
        return ", ".join(lst_tags)

    def mark_published(self, request: HttpRequest, queryset: QuerySet) -> None:
        queryset.update(is_published=True)

    def mark_unpublished(self, request: HttpRequest, queryset: QuerySet) -> None:
        queryset.update(is_published=False)

    def get_image(self, obj):
        try:
            return mark_safe(f'<img src="{obj.image.url}" width="60" height="60">')
        except ValueError:
            return mark_safe('<img src="" width="20" height="20">')

    mark_published.short_description = _('Publish')
    mark_unpublished.short_description = _('Remove from publication')

    get_image.short_description = _('image')
    get_tags.short_description = _('tags')


@admin.register(ProductComment)
class ProductComment(admin.ModelAdmin):
    list_display = ('author', 'get_text_comment', 'added')
    list_filter = ('author', 'added')
    search_fields = ('author', 'added')

    actions = ['delete_text']

    def delete_text(self, request, queryset):
        queryset.update(text_comment=_('[removed by admin]'))

    def get_text_comment(self, obj):
        return ''.join([obj.text_comment[:15], "..."])

    get_text_comment.short_description = _('text comment')
    delete_text.short_description = _('delete text comment')


@admin.register(Specifications)
class SpecificationAdmin(admin.ModelAdmin):
    list_display = ('current_specification', 'value', 'product')
    list_filter = ('product', )
    search_fields = ('current_specification', 'value', 'product')


@admin.register(SpecificationsNames)
class SpecificationNamesAdmin(admin.ModelAdmin):
    list_display = ('name', )<|MERGE_RESOLUTION|>--- conflicted
+++ resolved
@@ -38,13 +38,9 @@
 
 @admin.register(Product)
 class ProductAdmin(admin.ModelAdmin):
-<<<<<<< HEAD
-    list_display = ('id', 'name', 'code', 'category', 'is_published', 'limited')
-=======
     form = CheckImageForm
     list_display = ('get_image', 'name', 'category', 'is_published', 'limited', 'get_tags')
     list_display_links = ('get_image', 'name')
->>>>>>> 2c82c321
     list_filter = ('category', 'is_published', 'tags', 'limited')
     readonly_fields = ('get_image',)
     search_fields = ('name', 'category')
