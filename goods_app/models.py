from django.urls import reverse
from django.utils.translation import gettext_lazy as _

from django.contrib.auth import get_user_model
from django.db import models

from django.utils.translation import gettext_lazy as _

User = get_user_model()


class ProductCategory(models.Model):
    """
    Модель категории товаров
    """
    name = models.CharField(
        max_length=25,
        null=True,
        verbose_name=_('product_category')
    )
    slug = models.SlugField(null=True, verbose_name=_('product_category_slug'))
    description = models.TextField(max_length=255, null=True, verbose_name=_('product_category_description'))

    def __str__(self):
        return self.name

    class Meta:
<<<<<<< HEAD
        verbose_name_plural = _('product categories')
        verbose_name = _('product category')
=======
        verbose_name = _('category')
        verbose_name_plural = _('categories')
        db_table = 'categories'
>>>>>>> f1700721


class Product(models.Model):
    """
    Модель товара
    """
    category = models.ForeignKey(
        ProductCategory,
        on_delete=models.CASCADE,
        related_name='products',
        verbose_name=_('good_category'),
    )
<<<<<<< HEAD
    name = models.CharField(max_length=25, null=True, verbose_name=_('product_name'))
    code = models.CharField(max_length=25, null=True, verbose_name=_('product_code'))
    slug = models.SlugField(null=True, db_index=True, verbose_name=_('product_slug'))
    image = models.ImageField(null=True, blank=True, verbose_name=_('product_image'))
    description = models.TextField(max_length=255, null=True, verbose_name=_('product_description'))
    average_price = models.DecimalField(max_digits=10, decimal_places=2, null=True, verbose_name=_('average_price'))
    comments = models.IntegerField(null=True, verbose_name=_('amount_of_comments'))
=======
    name = models.CharField(max_length=25, null=True, verbose_name='product_name')
    code = models.CharField(max_length=25, null=True, verbose_name='product_code')
    slug = models.SlugField(null=True, db_index=True, verbose_name='product_slug')
    image = models.ImageField(null=True, blank=True, verbose_name='product_image')
    description = models.TextField(max_length=255, null=True, verbose_name='product_description')
    average_price = models.DecimalField(max_digits=10, decimal_places=2, null=True, verbose_name='average_price')
    comments = models.IntegerField(null=True, verbose_name='amount_of_comments')
    rating = models.FloatField(null=True, blank=True, default=0, verbose_name='rating')
>>>>>>> f1700721

    def __str__(self):
        return self.name

    def get_absolute_url(self):
        return reverse('goods-polls:product-detail', kwargs={'pk': self.id})

    class Meta:
        verbose_name = _('product')
        verbose_name_plural = _('products')
<<<<<<< HEAD
=======
        db_table = 'products'
>>>>>>> f1700721


class ProductComment(models.Model):
    """
    Модель комментария к товару
    """
    product = models.ForeignKey(Product, on_delete=models.CASCADE, related_name='product_comments')
    user = models.ForeignKey(User, null=True, on_delete=models.CASCADE)
    author = models.CharField(verbose_name=_('author'), max_length=25, null=True)
    content = models.TextField(verbose_name=_('content'), max_length=255, null=True)
    added = models.DateTimeField(verbose_name=_('added'), auto_now_add=True, null=True)
    rating = models.IntegerField(verbose_name=_('rating'), null=True, blank=True)

    def __str__(self):
        return f'Comments for {str(self.product)}'

    class Meta:
        verbose_name = _('product comment')
        verbose_name_plural = _('product comments')
        db_table = 'comments'


class SpecificationsNames(models.Model):
    """ Все возможные характеристики """

    name = models.CharField(max_length=32, null=False)

    def __str__(self):
        return self.name

    class Meta:
        verbose_name = _('specification name')
        verbose_name_plural = _('specification names')
        db_table = 'specification_names'


class Specifications(models.Model):
    """ Модель Характеристики товара """

    value = models.CharField(max_length=32, null=False)
    product = models.ForeignKey(Product, on_delete=models.CASCADE, blank=True, null=True, related_name='specifications')
    current_specification = models.ForeignKey(SpecificationsNames, on_delete=models.CASCADE, blank=True, null=True,
                                              related_name='specifications')

    def __str__(self):
        return self.value

    class Meta:
        verbose_name = _('specification')
        verbose_name_plural = _('specifications')
        db_table = 'specifications'<|MERGE_RESOLUTION|>--- conflicted
+++ resolved
@@ -3,8 +3,6 @@
 
 from django.contrib.auth import get_user_model
 from django.db import models
-
-from django.utils.translation import gettext_lazy as _
 
 User = get_user_model()
 
@@ -13,26 +11,14 @@
     """
     Модель категории товаров
     """
-    name = models.CharField(
-        max_length=25,
-        null=True,
-        verbose_name=_('product_category')
-    )
-    slug = models.SlugField(null=True, verbose_name=_('product_category_slug'))
-    description = models.TextField(max_length=255, null=True, verbose_name=_('product_category_description'))
-
-    def __str__(self):
-        return self.name
+    name = models.CharField(max_length=25, null=True)
+    slug = models.SlugField(null=True)
+    description = models.TextField(max_length=255, null=True)
 
     class Meta:
-<<<<<<< HEAD
-        verbose_name_plural = _('product categories')
-        verbose_name = _('product category')
-=======
         verbose_name = _('category')
         verbose_name_plural = _('categories')
         db_table = 'categories'
->>>>>>> f1700721
 
 
 class Product(models.Model):
@@ -43,17 +29,8 @@
         ProductCategory,
         on_delete=models.CASCADE,
         related_name='products',
-        verbose_name=_('good_category'),
+        verbose_name='good_category',
     )
-<<<<<<< HEAD
-    name = models.CharField(max_length=25, null=True, verbose_name=_('product_name'))
-    code = models.CharField(max_length=25, null=True, verbose_name=_('product_code'))
-    slug = models.SlugField(null=True, db_index=True, verbose_name=_('product_slug'))
-    image = models.ImageField(null=True, blank=True, verbose_name=_('product_image'))
-    description = models.TextField(max_length=255, null=True, verbose_name=_('product_description'))
-    average_price = models.DecimalField(max_digits=10, decimal_places=2, null=True, verbose_name=_('average_price'))
-    comments = models.IntegerField(null=True, verbose_name=_('amount_of_comments'))
-=======
     name = models.CharField(max_length=25, null=True, verbose_name='product_name')
     code = models.CharField(max_length=25, null=True, verbose_name='product_code')
     slug = models.SlugField(null=True, db_index=True, verbose_name='product_slug')
@@ -62,7 +39,6 @@
     average_price = models.DecimalField(max_digits=10, decimal_places=2, null=True, verbose_name='average_price')
     comments = models.IntegerField(null=True, verbose_name='amount_of_comments')
     rating = models.FloatField(null=True, blank=True, default=0, verbose_name='rating')
->>>>>>> f1700721
 
     def __str__(self):
         return self.name
@@ -73,10 +49,7 @@
     class Meta:
         verbose_name = _('product')
         verbose_name_plural = _('products')
-<<<<<<< HEAD
-=======
         db_table = 'products'
->>>>>>> f1700721
 
 
 class ProductComment(models.Model):
