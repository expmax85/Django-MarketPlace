--- conflicted
+++ resolved
@@ -1,10 +1,7 @@
-<<<<<<< HEAD
+from typing import Dict, Callable, Union
+
 from decimal import Decimal
 from typing import Dict, Callable
-=======
-from typing import Dict, Callable, Union
-
->>>>>>> 67648666
 from django.core.paginator import Paginator
 from django.utils.decorators import method_decorator
 from django.utils.translation import gettext_lazy as _
@@ -15,20 +12,15 @@
 from django.views.generic import DetailView, ListView
 
 from banners_app.services import banner
-<<<<<<< HEAD
+from goods_app.services import CatalogByCategoriesMixin, \
+    context_pagination, CurrentProduct, get_seller_products
 from discounts_app.services import DiscountsService
 from goods_app.services import CatalogByCategoriesMixin, ProductMixin
 from goods_app.forms import ReviewForm
 from goods_app.models import Product
+from settings_app.config_project import OPTIONS
 from goods_app.services import context_pagination
 from orders_app.services import CartService
-=======
-from goods_app.services import CatalogByCategoriesMixin, \
-    context_pagination, CurrentProduct, get_seller_products
-from goods_app.forms import ReviewForm
-from goods_app.models import Product
-from settings_app.config_project import OPTIONS
->>>>>>> 67648666
 from stores_app.models import SellerProduct
 
 
@@ -37,12 +29,18 @@
 #     template_name = 'index.html'
 #     context_object_name = 'products'
 #
+#     def get_queryset(self):
+#         return get_seller_products()
+#
 #     def get_context_data(self, **kwargs) -> Dict:
 #         context = super().get_context_data(**kwargs)
 #         context['banners'] = banner()
+#         # random_product.set_days_duration(days_duration=OPTIONS['general__days_duration'])
+#         # random_product.set_time_update(time_update=OPTIONS['general__time_update'])
+#         # context['special_product'] = random_product.update_product()
+#         # context['update_time'] = random_product.get_end_time
 #         return context
 
-<<<<<<< HEAD
 class IndexView(ListView):
     def get(self, request, *args, **kwargs):
         banners = banner()
@@ -69,19 +67,6 @@
         products = zip(products, discounted_prices, discounts)
         context = {'banners': banners, 'products': products}
         return render(request, 'index.html', context=context)
-=======
-    def get_queryset(self):
-        return get_seller_products()
-
-    def get_context_data(self, **kwargs) -> Dict:
-        context = super().get_context_data(**kwargs)
-        context['banners'] = banner()
-        # random_product.set_days_duration(days_duration=OPTIONS['general__days_duration'])
-        # random_product.set_time_update(time_update=OPTIONS['general__time_update'])
-        # context['special_product'] = random_product.update_product()
-        # context['update_time'] = random_product.get_end_time
-        return context
->>>>>>> 67648666
 
 
 class ProductDetailView(DetailView):
