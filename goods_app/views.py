from typing import Dict, Callable, Union

from decimal import Decimal
from typing import Dict, Callable
from django.core.paginator import Paginator
from django.template.loader import render_to_string
from django.utils.decorators import method_decorator
from django.utils.translation import gettext_lazy as _
from django.views import View
from django.views.decorators.csrf import csrf_protect
from django.http import JsonResponse
from django.shortcuts import redirect, render
from django.views.generic import DetailView, ListView

from banners_app.services import banner
<<<<<<< HEAD
from goods_app.services import CatalogByCategoriesMixin, context_pagination, CurrentProduct, get_seller_products
from discounts_app.services import get_discounted_prices_for_seller_products
=======
from goods_app.services import CatalogByCategoriesMixin, \
    context_pagination, CurrentProduct, get_all_products, get_limited_products, random_product
>>>>>>> 814e96a1
from goods_app.forms import ReviewForm
from goods_app.models import Product
from settings_app.config_project import OPTIONS
from goods_app.services import context_pagination
from orders_app.services import CartService
from stores_app.models import SellerProduct


class IndexView(ListView):
    model = SellerProduct
    template_name = 'index.html'
    context_object_name = 'products'

    def get_queryset(self):
<<<<<<< HEAD
        products = get_seller_products()
        return get_discounted_prices_for_seller_products(products)
=======
        return get_all_products(order_by=OPTIONS['general__sort_index'])[:OPTIONS['general__count_popular_products']]
>>>>>>> 814e96a1

    def get_context_data(self, **kwargs) -> Dict:
        context = super().get_context_data(**kwargs)
        random_product.set_days_duration(days_duration=OPTIONS['general__days_duration'])
        random_product.set_time_update(time_update=OPTIONS['general__time_update'])
        limited_products = get_limited_products(count=OPTIONS['general__count_limited_products'])
        context = {
            'banners': banner(),
            'limited_products': limited_products,
            'special_product': random_product.update_product(queryset=limited_products),
            'update_time': random_product.get_end_time(),
            **context
        }
        return context


class ProductDetailView(DetailView):
    model = Product
    context_object_name = 'product'
    template_name = 'goods_app/product_detail.html'
    slug_url_kwarg = 'slug'

    def get_context_data(self, **kwargs) -> Dict:
        context = super().get_context_data(**kwargs)
        product = CurrentProduct(instance=context['product'])
        reviews = product.get_reviews
        context = {
            'reviews_count': reviews.count(),
            'comments': context_pagination(self.request, reviews,
                                           size_page=OPTIONS['general__review_size_page']),
            'form': ReviewForm(),
            **product.get_context_data('specifications', 'sellers', 'best_offer', 'tags'),
            **context
        }
        return context


def get_reviews(request) -> JsonResponse:
    slug = request.GET.get('slug')
    page = request.GET.get('page')
    product = CurrentProduct(slug=slug)
    reviews = product.get_reviews
    return JsonResponse({**product.get_review_page(reviews, page),
                         'slug': slug}, safe=False)


def post_review(request) -> Union[JsonResponse, Callable]:
    slug = request.POST.get('slug')
    product = CurrentProduct(slug=slug)
    form = ReviewForm(request.POST)
    if form.is_valid():
        form.save()
        product.calculate_product_rating()
        reviews = product.get_reviews
        paginator = Paginator(reviews, per_page=OPTIONS['general__review_size_page'])
        return JsonResponse({'num_pages': paginator.num_pages,
                             'slug': slug}, safe=False)
    elif form.errors.get('rating'):
        rating_error = _('You should to indicate the product rating')
        return JsonResponse({'num_pages': 0, 'rating_error': rating_error,
                             'slug': slug}, safe=False)
    return redirect(request.META.get('HTTP_REFERER'))


class CatalogByCategory(CatalogByCategoriesMixin, View):
    """
    класс-контроллер для отображения каталога-списка всех товаров в магазинах по определенной категории
    """

    def get(self, request, slug, page=1, sort_type='price_inc'):
        """
        метод для гет-запроса контроллера для отображения каталога товаров определенной категории
        :param request: искомый запрос
        :param slug: слаг необходимой категории товаров
        :param page: номер страницы пагинации для отображения
        :param sort_type: тип сортировки и её направление
        :return: рендер страницы каталога товаров определенной категории
        """
        # get data and sort this data
        row_items_for_catalog, category, sellers, tags = self.get_data_without_filters(slug)
        items_for_catalog, *_ = self.simple_sort(row_items_for_catalog, sort_type)

        # paginator
        paginator = Paginator(items_for_catalog, 8)
        page_obj = paginator.get_page(page)

        # custom levels for range input
        maxi = self.get_max_price(items_for_catalog)
        mini = self.get_min_price(items_for_catalog)
        midi = maxi / 2

        # next and previous buttons values
        next_page = str(page_obj.next_page_number() if page_obj.has_next() else page_obj.paginator.num_pages)
        prev_page = str(page_obj.previous_page_number() if page_obj.has_previous() else 1)
        pages_list = list(range(1, paginator.num_pages + 1)) if paginator.num_pages > 1 else [1, ]

        return render(
            request,
            'goods_app/catalog.html',
            context={
                'category': category,
                'sellers': sellers,
                'page_obj': page_obj,
                'sort_type': sort_type,
                'mini': mini,
                'maxi': maxi,
                'midi': midi,
                'next_page': next_page,
                'prev_page': prev_page,
                'pages_list': pages_list,
                'tags': tags,
            })


class CardForAjax(CatalogByCategoriesMixin, View):
    """
    класс-контроллер для отображения набора товаров в каталоге с учетом необходимых фильтров, сортировки и пагинации
    без обновления изначальной страницы каталога
    """

    def get(self, request, slug, sort_type, page):
        """
        метод для гет-запроса контроллера для отображения  набора товаров в каталоге
        с учетом необходимых фильтров, сортировки и пагинации без обновления изначальной страницы каталога
        :param request: искомый запрос клиента
        :param slug: слаг необходимой категории товаров
        :param sort_type: тип сортировки и её направление
        :param page: номер страницы пагинации для отображения
        :return: json с ключами:
                html - текст разметки необходимых карточек товаров с учетов входных условий
                current_state - вид и направление текущей использованной сортировки
                next_state - тип и направление сортировки для повторного запроса
                next_page - значение следующей доступной страницы пагинации
                prev_page - значение предыдущей доступной страницы пагинации
                pages_list - список доступных номеров страниц пагинации при данных входных условиях
        """
        if not request.GET.get('price') and \
                not request.GET.get('title') and \
                not request.GET.get('select') and \
                not request.GET.get('in_stock') and \
                not request.GET.get('ch_box_2') and \
                not request.GET.get('tag'):
            # get data
            row_items_for_catalog, category, *_ = self.get_data_without_filters(slug)

        else:
            # get data and filter settings
            filter_data = self.get_data_from_form(request)
            row_items_for_catalog, category, sellers = self.get_data_with_filters(slug, filter_data)

        items_for_catalog, next_state = self.simple_sort(row_items_for_catalog, sort_type)

        # paginator
        paginator = Paginator(items_for_catalog, 8)
        pages_list = list(range(1, paginator.num_pages + 1)) if paginator.num_pages > 1 else [1, ]
        page_obj = paginator.get_page(page)

        # next and previous buttons values
        next_page = str(page_obj.next_page_number() if page_obj.has_next() else page_obj.paginator.num_pages)
        prev_page = str(page_obj.previous_page_number() if page_obj.has_previous() else 1)

        context = {
            'pages_list': pages_list,
            'category': category,
            'page_obj': page_obj,
            'sort_type': sort_type,
            'next_page': next_page,
            'prev_page': prev_page,
        }

        return JsonResponse({
            'html': render_to_string('elems/good_card.html', context=context),
            'current_state': sort_type,
            'next_state': next_state,
            'next_page': next_page,
            'prev_page': prev_page,
            'pages_list': pages_list,
        })<|MERGE_RESOLUTION|>--- conflicted
+++ resolved
@@ -1,30 +1,20 @@
-from typing import Dict, Callable, Union
-
-from decimal import Decimal
-from typing import Dict, Callable
+from typing import Dict, Callable, Union, Iterable
 from django.core.paginator import Paginator
 from django.template.loader import render_to_string
-from django.utils.decorators import method_decorator
 from django.utils.translation import gettext_lazy as _
 from django.views import View
-from django.views.decorators.csrf import csrf_protect
 from django.http import JsonResponse
 from django.shortcuts import redirect, render
 from django.views.generic import DetailView, ListView
 
+from settings_app.config_project import OPTIONS
 from banners_app.services import banner
-<<<<<<< HEAD
-from goods_app.services import CatalogByCategoriesMixin, context_pagination, CurrentProduct, get_seller_products
-from discounts_app.services import get_discounted_prices_for_seller_products
-=======
-from goods_app.services import CatalogByCategoriesMixin, \
-    context_pagination, CurrentProduct, get_all_products, get_limited_products, random_product
->>>>>>> 814e96a1
+from goods_app.services.limited_products import random_product, \
+    get_all_products, get_limited_products, get_random_categories, get_hot_offers
+from goods_app.services.catalog import CatalogByCategoriesMixin
+from goods_app.services.product_detail import CurrentProduct, context_pagination
 from goods_app.forms import ReviewForm
 from goods_app.models import Product
-from settings_app.config_project import OPTIONS
-from goods_app.services import context_pagination
-from orders_app.services import CartService
 from stores_app.models import SellerProduct
 
 
@@ -33,25 +23,24 @@
     template_name = 'index.html'
     context_object_name = 'products'
 
-    def get_queryset(self):
-<<<<<<< HEAD
-        products = get_seller_products()
-        return get_discounted_prices_for_seller_products(products)
-=======
-        return get_all_products(order_by=OPTIONS['general__sort_index'])[:OPTIONS['general__count_popular_products']]
->>>>>>> 814e96a1
+    def get_queryset(self) -> Iterable:
+        products = get_all_products(order_by=OPTIONS['general__sort_index'],
+                                    count=OPTIONS['general__count_popular_products'])
+        return products
 
     def get_context_data(self, **kwargs) -> Dict:
-        context = super().get_context_data(**kwargs)
-        random_product.set_days_duration(days_duration=OPTIONS['general__days_duration'])
-        random_product.set_time_update(time_update=OPTIONS['general__time_update'])
         limited_products = get_limited_products(count=OPTIONS['general__count_limited_products'])
+        random_product.days_duration = OPTIONS['general__days_duration']
+        random_product.time_update = OPTIONS['general__time_update']
+        random_product.update_product(queryset=limited_products)
+
         context = {
             'banners': banner(),
             'limited_products': limited_products,
-            'special_product': random_product.update_product(queryset=limited_products),
-            'update_time': random_product.get_end_time(),
-            **context
+            'hot_offers': get_hot_offers(),
+            'random_categories': get_random_categories(),
+            **random_product.get_context_data(),
+            **super().get_context_data(**kwargs)
         }
         return context
 
