--- conflicted
+++ resolved
@@ -1,14 +1,9 @@
-<<<<<<< HEAD
 from django.core.paginator import Paginator
 from django.shortcuts import render
 from django.utils.decorators import method_decorator
 from django.views import View
 from django.views.decorators.csrf import csrf_protect
 
-from banners_app.services import banner
-from goods_app.services import CatalogByCategoriesMixin
-from goods_app.models import ProductCategory
-=======
 from typing import Dict, Callable
 
 from django.http import HttpRequest
@@ -17,6 +12,8 @@
 from django.views.generic import DetailView, ListView
 
 from banners_app.services import banner
+from goods_app.services import CatalogByCategoriesMixin
+from goods_app.models import ProductCategory
 from goods_app.forms import ReviewForm
 from goods_app.models import Product
 from goods_app.services import get_reviews, calculate_product_rating, context_pagination
@@ -32,22 +29,6 @@
     #Заглушка
     def get_queryset(self, queryset=None):
         return SellerProduct.objects.all()
-
-    def get_context_data(self, **kwargs) -> Dict:
-        context = super(IndexView, self).get_context_data(**kwargs)
-        context['banners'] = banner()
-        cart = CartService(self.request)
-        context['total'] = cart.get_quantity()
-        return context
-
->>>>>>> f1700721
-
-class ProductDetailView(DetailView):
-    model = Product
-    context_object_name = 'product'
-    template_name = 'goods_app/product_detail.html'
-
-<<<<<<< HEAD
 def index(request):
     banners = banner()
     return render(request, 'index.html', {'banners': banners,})
@@ -59,6 +40,40 @@
         row_items_for_catalog, category = self.get_data_without_filters(slug)
         items_for_catalog = self.simple_sort(row_items_for_catalog, sort_type)
 
+    def get_context_data(self, **kwargs) -> Dict:
+        context = super(IndexView, self).get_context_data(**kwargs)
+        context['banners'] = banner()
+        cart = CartService(self.request)
+        context['total'] = cart.get_quantity()
+        return context
+
+
+class ProductDetailView(DetailView):
+    model = Product
+    context_object_name = 'product'
+    template_name = 'goods_app/product_detail.html'
+
+    def get_context_data(self, **kwargs) -> Dict:
+        context = super().get_context_data(**kwargs)
+        reviews = get_reviews(context['product'])
+        context['reviews_count'] = reviews.count
+        context['comments'] = context_pagination(self.request, reviews)
+        context['form'] = ReviewForm()
+        return context
+
+    def post(self, request: HttpRequest, pk: int) -> Callable:
+        form = ReviewForm(request.POST)
+        if form.is_valid():
+            form.save()
+            calculate_product_rating(product=self.get_object())
+            return redirect(reverse('goods-polls:product-detail', kwargs={'pk': pk}))
+        context = dict()
+        context['form'] = form
+        context['product'] = self.get_object()
+        reviews = get_reviews(context['product'])
+        context['reviews_count'] = reviews.count
+        context['comments'] = context_pagination(self.request, reviews)
+        return render(request, 'goods_app/product_detail.html', context=context)
         paginator = Paginator(items_for_catalog, 8)
         page_obj = paginator.get_page(page)
 
@@ -119,27 +134,4 @@
                 'mini': mini,
                 'maxi': maxi,
                 'midi': midi,
-            })
-=======
-    def get_context_data(self, **kwargs) -> Dict:
-        context = super().get_context_data(**kwargs)
-        reviews = get_reviews(context['product'])
-        context['reviews_count'] = reviews.count
-        context['comments'] = context_pagination(self.request, reviews)
-        context['form'] = ReviewForm()
-        return context
-
-    def post(self, request: HttpRequest, pk: int) -> Callable:
-        form = ReviewForm(request.POST)
-        if form.is_valid():
-            form.save()
-            calculate_product_rating(product=self.get_object())
-            return redirect(reverse('goods-polls:product-detail', kwargs={'pk': pk}))
-        context = dict()
-        context['form'] = form
-        context['product'] = self.get_object()
-        reviews = get_reviews(context['product'])
-        context['reviews_count'] = reviews.count
-        context['comments'] = context_pagination(self.request, reviews)
-        return render(request, 'goods_app/product_detail.html', context=context)
->>>>>>> f1700721
+            })