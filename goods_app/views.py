--- conflicted
+++ resolved
@@ -1,11 +1,3 @@
-<<<<<<< HEAD
-from django.shortcuts import render
-from django.views import View
-
-from banners_app.services import banner
-from goods_app.services import get_all_product_categories
-from goods_app.models import ProductCategory
-=======
 from typing import Dict, Callable
 
 from django.http import HttpRequest
@@ -37,30 +29,12 @@
         context['total'] = cart.get_quantity()
         return context
 
->>>>>>> f1700721
 
 class ProductDetailView(DetailView):
     model = Product
     context_object_name = 'product'
     template_name = 'goods_app/product_detail.html'
 
-<<<<<<< HEAD
-def index(request):
-    banners = banner()
-    categories = get_all_product_categories()
-
-    return render(request, 'index.html', {'banners': banners, 'categories': categories})
-
-
-class CatalogByCategory(View):
-    """view to get a catalog for a specific category"""
-
-    def get(self, request, slug):
-        category = ProductCategory.objects.prefetch_related('products', 'products__seller_products').get(slug=slug)
-        categoties = ProductCategory.objects.all()
-        # category = ProductCategory.objects.get(slug=slug)
-        return render(request, 'goods_app/catalog.html', context={'category': category, 'categories': categoties})
-=======
     def get_context_data(self, **kwargs) -> Dict:
         context = super().get_context_data(**kwargs)
         reviews = get_reviews(context['product'])
@@ -81,5 +55,4 @@
         reviews = get_reviews(context['product'])
         context['reviews_count'] = reviews.count
         context['comments'] = context_pagination(self.request, reviews)
-        return render(request, 'goods_app/product_detail.html', context=context)
->>>>>>> f1700721
+        return render(request, 'goods_app/product_detail.html', context=context)