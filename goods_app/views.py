from typing import Dict, Callable, Union, Iterable

from django.core.paginator import Paginator
from django.template.loader import render_to_string
from django.http import JsonResponse, HttpRequest
from django.shortcuts import render, redirect
from django.utils.translation import gettext_lazy as _
from django.views import View
from django.views.generic import DetailView, ListView

from goods_app.services.catalog import CatalogByCategoriesMixin
from settings_app.dynamic_preferences_registry import global_preferences_registry
from banners_app.services import banner
from goods_app.services.limited_products import random_product, \
    get_all_products, get_limited_products, get_random_categories, get_hot_offers
from goods_app.services.product_detail import CurrentProduct, context_pagination
from goods_app.forms import ReviewForm
from goods_app.models import Product
from stores_app.models import SellerProduct


class IndexView(ListView):
    """
    Главная страница

    ::Страница: Главная
    """
    model = SellerProduct
    template_name = 'goods_app/index.html'
    context_object_name = 'products'

    def get_queryset(self) -> Iterable:
        OPTIONS = global_preferences_registry.manager().by_name()
        products = get_all_products(count=OPTIONS['count_popular_products'])
        return products

    def get_context_data(self, **kwargs) -> Dict:
        OPTIONS = global_preferences_registry.manager().by_name()
        limited_products = get_limited_products(count=OPTIONS['count_limited_products'])
        if limited_products:
            random_product.days_duration = OPTIONS['days_duration']
            random_product.time_update = OPTIONS['time_update']
            random_product.update_product(queryset=get_limited_products())
        context = {
            'banners': banner(),
            'limited_products': limited_products,
            'hot_offers': get_hot_offers(count=OPTIONS['count_hot_offers']),
            'random_categories': get_random_categories(),
            **random_product.get_context_data(),
            **super().get_context_data(**kwargs),
        }
        return context


class ProductDetailView(DetailView):
    """
    Детальная страница продукта

    ::Страница: Детальная страница продукта
    """
    model = Product
    context_object_name = 'product'
    template_name = 'goods_app/product_detail.html'
    slug_url_kwarg = 'slug'

    def get_context_data(self, **kwargs) -> Dict:
        OPTIONS = global_preferences_registry.manager().by_name()
        context = super().get_context_data(**kwargs)
        product = CurrentProduct(instance=context['product'])
        reviews = product.get_reviews

        context = {
            'reviews_count': reviews.count(),
            'comments': context_pagination(self.request, reviews,
                                           size_page=OPTIONS['review_size_page']),

            'form': ReviewForm(),
            'specifications': product.get_specifications,
            'sellers': product.get_sellers,
            'tags': product.get_tags,
            **product.get_calculate_prices(),
            **context
        }
        return context


def get_reviews(request: HttpRequest) -> JsonResponse:
    """
    Представление для получения всех отзывов о товаре

    ::Страница: Детальная страница продукта
    """
    slug = request.GET.get('slug')
    page = request.GET.get('page')
    product = CurrentProduct(slug=slug)
    reviews = product.get_reviews
    return JsonResponse({**product.get_review_page(reviews, page),
                         'slug': slug}, safe=False)


def post_review(request: HttpRequest) -> Union[JsonResponse, Callable]:
    """
    Представление для добавления отзыва о

    ::Страница: Детальная страница продукта
    """
    slug = request.POST.get('slug')
    product = CurrentProduct(slug=slug)
    form = ReviewForm(request.POST)
    if form.is_valid():
        form.save()
        product.update_product_rating()
        reviews = product.get_reviews
        OPTIONS = global_preferences_registry.manager().by_name()
        paginator = Paginator(reviews, per_page=OPTIONS['review_size_page'])
        return JsonResponse({'num_pages': paginator.num_pages,
                             'slug': slug}, safe=False)
    elif form.errors.get('rating'):
        rating_error = _('You should to indicate the product rating')
        return JsonResponse({'num_pages': 0, 'rating_error': rating_error,
                             'slug': slug}, safe=False)
    return redirect(request.META.get('HTTP_REFERER'))


class FullCatalogView(CatalogByCategoriesMixin, View):
    """
<<<<<<< HEAD
    Класс-контроллер для отображения каталога-списка всех товаро
=======
    Класс-контроллер для отображения каталога-списка всех товаров в магазинах по определенной категории

    ::Страница: Каталог
>>>>>>> 2278e4b3
    """

    def get(self, request):
        """
        метод для гет-запроса контроллера для отображения каталога всех товаров с учётом параметров гет-запроса
        возможные параметры
            search - запрос пользователя из поисковой строки
            tag - выбранный тэг
            sort_type - тип сортировки
            page - страница пагинации
            slug - слаг категории товаров
        :return: рендер страницы каталога товаров определенной категории
        """
        # получаем параметры гет-запроса
        search, tag, sort_type, page, slug = self.get_request_params_for_full_catalog(request)

        # получаем товары в соответсвии с параметрами гет-запроса
        row_items_for_catalog, sellers, tags = self.get_full_data(tag, search, slug)
        row_items_for_catalog = self.add_sale_prices_in_goods_if_needed(row_items_for_catalog)

        # сортируем товары
        items_for_catalog, *_ = self.simple_sort(row_items_for_catalog, sort_type)

        # пагинатор
        paginator = Paginator(items_for_catalog, 8)
        page_obj = paginator.get_page(page)

        # кастомные параметры для рэнж-инпута в фильтре каталога
        maxi = self.get_max_price(items_for_catalog)
        mini = self.get_min_price(items_for_catalog)
        midi = round((maxi + mini) / 2, 2)

        # настройка кнопок пагинации
        next_page = str(page_obj.next_page_number() if page_obj.has_next() else page_obj.paginator.num_pages)
        prev_page = str(page_obj.previous_page_number() if page_obj.has_previous() else 1)
        pages_list = self.custom_pagination_list(paginator, page)

        return render(
            request,
            'goods_app/catalog.html',
            context={
                'sellers': sellers,
                'page_obj': page_obj,
                'sort_type': sort_type,
                'mini': mini,
                'maxi': maxi,
                'midi': midi,
                'next_page': next_page,
                'prev_page': prev_page,
                'pages_list': pages_list,
                'tags': tags,
                'search': search,
                'tag': tag,
            })


class AllCardForAjax(CatalogByCategoriesMixin, View):
    """
<<<<<<< HEAD
    Класс-контроллер для отображения набора товаров без учёта категории, но с учетом необходимых фильтров, сортировки и пагинации
=======
    Класс-контроллер для отображения набора товаров в каталоге с учетом необходимых фильтров, сортировки и пагинации

    ::Страница: Каталог
>>>>>>> 2278e4b3
    """

    def get(self, request):
        """
        метод для гет-запроса контроллера для отображения  набора товаров в каталоге
        с учетом необходимых фильтров, сортировки и пагинации без обновления изначальной страницы каталога
        get параметры :
            search - запрос пользователя из поисковой строки
            tag - выбранный тэг
            sort_type - тип сортировки
            page - страница пагинации
            slug - слаг категории товаров
        :param request: искомый запрос клиента

        :return: json с ключами:
                html - текст разметки необходимых карточек товаров с учетов входных условий
                current_state - вид и направление текущей использованной сортировки
                next_state - тип и направление сортировки для повторного запроса
                next_page - значение следующей доступной страницы пагинации
                prev_page - значение предыдущей доступной страницы пагинации
                pages_list - список доступных номеров страниц пагинации при данных входных условиях
        """

        search, tag, sort_type, page, slug = self.get_request_params_for_full_catalog(request)

        if not self.check_if_filter_params(request):
            # получаем товары без фильтра и актуальные стоимости
            row_items_for_catalog, sellers, tags = self.get_full_data(tag, search, slug)
            row_items_for_catalog = self.add_sale_prices_in_goods_if_needed(row_items_for_catalog)

        else:
            # получаем товары с фильтром и актуальные стоимости
            filter_data = self.get_data_from_form(request)
            row_items_for_catalog, sellers, tags = self.get_full_data_with_filters(
                search_query=search,
                search_tag=tag,
                slug=slug,
                filter_data=filter_data
            )

        items_for_catalog, next_state = self.simple_sort(row_items_for_catalog, sort_type)

        # пагинатор
        paginator = Paginator(items_for_catalog, 8)

        pages_list = self.custom_pagination_list(paginator, page)
        page_obj = paginator.get_page(page)

        # кнопки пагинации
        next_page = str(page_obj.next_page_number() if page_obj.has_next() else page_obj.paginator.num_pages)
        prev_page = str(page_obj.previous_page_number() if page_obj.has_previous() else 1)

        context = {
            'pages_list': pages_list,
            'page_obj': page_obj,
            'sort_type': sort_type,
            'next_page': next_page,
            'prev_page': prev_page,
        }

        return JsonResponse({
            'html': render_to_string('elems/good_card.html', context=context),
            'current_state': sort_type,
            'next_state': next_state,
            'next_page': next_page,
            'prev_page': prev_page,
            'pages_list': pages_list,
            'sort_type': sort_type,
        })<|MERGE_RESOLUTION|>--- conflicted
+++ resolved
@@ -124,13 +124,7 @@
 
 class FullCatalogView(CatalogByCategoriesMixin, View):
     """
-<<<<<<< HEAD
     Класс-контроллер для отображения каталога-списка всех товаро
-=======
-    Класс-контроллер для отображения каталога-списка всех товаров в магазинах по определенной категории
-
-    ::Страница: Каталог
->>>>>>> 2278e4b3
     """
 
     def get(self, request):
@@ -189,13 +183,9 @@
 
 class AllCardForAjax(CatalogByCategoriesMixin, View):
     """
-<<<<<<< HEAD
-    Класс-контроллер для отображения набора товаров без учёта категории, но с учетом необходимых фильтров, сортировки и пагинации
-=======
     Класс-контроллер для отображения набора товаров в каталоге с учетом необходимых фильтров, сортировки и пагинации
 
     ::Страница: Каталог
->>>>>>> 2278e4b3
     """
 
     def get(self, request):
