from django.urls import path
<<<<<<< HEAD
from goods_app.views import index
from goods_app.views import CatalogByCategory
=======
from goods_app.views import *
>>>>>>> f1700721


app_name = 'goods'
urlpatterns = [
<<<<<<< HEAD
    path('', index, name='index_url'),
    path('catalogs/<slug>/', CatalogByCategory.as_view(), name="catalog_by_category_url"),
=======
    path('', IndexView.as_view(), name='index_url'),
    path('product-detail/<int:pk>/', ProductDetailView.as_view(), name='product-detail')
>>>>>>> f1700721
]<|MERGE_RESOLUTION|>--- conflicted
+++ resolved
@@ -1,19 +1,9 @@
 from django.urls import path
-<<<<<<< HEAD
-from goods_app.views import index
-from goods_app.views import CatalogByCategory
-=======
 from goods_app.views import *
->>>>>>> f1700721
 
 
 app_name = 'goods'
 urlpatterns = [
-<<<<<<< HEAD
-    path('', index, name='index_url'),
-    path('catalogs/<slug>/', CatalogByCategory.as_view(), name="catalog_by_category_url"),
-=======
     path('', IndexView.as_view(), name='index_url'),
     path('product-detail/<int:pk>/', ProductDetailView.as_view(), name='product-detail')
->>>>>>> f1700721
 ]