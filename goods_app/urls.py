--- conflicted
+++ resolved
@@ -3,10 +3,6 @@
 
 
 app_name = 'goods'
-<<<<<<< HEAD
-
-=======
->>>>>>> da59cef8
 urlpatterns = [
     path('', IndexView.as_view(), name='index_url'),
     path('product-detail/<int:pk>/', ProductDetailView.as_view(), name='product-detail')
