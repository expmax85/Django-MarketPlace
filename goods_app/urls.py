from django.urls import path
<<<<<<< HEAD
from goods_app.views import index
from goods_app.views import CatalogByCategory, CatalogFilter
=======
from goods_app.views import *
>>>>>>> f1700721


app_name = 'goods'
urlpatterns = [
<<<<<<< HEAD
    path('', index, name='index_url'),

    path('catalogs/<slug>/sotrby/<str:sort_type>/page/<int:page>',
         CatalogByCategory.as_view(),
         name="catalog_by_category_url"),

    path('catalogs/<slug>/sotrby/<str:sort_type>/page/<int:page>/filter',
         CatalogFilter.as_view(), name='catalog_filter_url'),
=======
    path('', IndexView.as_view(), name='index_url'),
    path('product-detail/<int:pk>/', ProductDetailView.as_view(), name='product-detail')
>>>>>>> f1700721
]<|MERGE_RESOLUTION|>--- conflicted
+++ resolved
@@ -1,15 +1,11 @@
 from django.urls import path
-<<<<<<< HEAD
 from goods_app.views import index
 from goods_app.views import CatalogByCategory, CatalogFilter
-=======
 from goods_app.views import *
->>>>>>> f1700721
 
 
 app_name = 'goods'
 urlpatterns = [
-<<<<<<< HEAD
     path('', index, name='index_url'),
 
     path('catalogs/<slug>/sotrby/<str:sort_type>/page/<int:page>',
@@ -18,8 +14,6 @@
 
     path('catalogs/<slug>/sotrby/<str:sort_type>/page/<int:page>/filter',
          CatalogFilter.as_view(), name='catalog_filter_url'),
-=======
     path('', IndexView.as_view(), name='index_url'),
     path('product-detail/<int:pk>/', ProductDetailView.as_view(), name='product-detail')
->>>>>>> f1700721
 ]