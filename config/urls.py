"""config URL Configuration

The `urlpatterns` list routes URLs to views. For more information please see:
    https://docs.djangoproject.com/en/4.0/topics/http/urls/
Examples:
Function views
    1. Add an import:  from my_app import views
    2. Add a URL to urlpatterns:  path('', views.home, name='home')
Class-based views
    1. Add an import:  from other_app.views import Home
    2. Add a URL to urlpatterns:  path('', Home.as_view(), name='home')
Including another URLconf
    1. Import the include() function: from django.urls import include, path
    2. Add a URL to urlpatterns:  path('blog/', include('blog.urls'))
"""
from django.conf import settings
from django.conf.urls.static import static
from django.contrib import admin
from django.urls import path, include


urlpatterns = [
    path('admin/', admin.site.urls),
<<<<<<< HEAD
=======
    path('', include('goods_app.urls', namespace='goods-polls')),
>>>>>>> 7131148e
    path('users/', include('profiles_app.urls', namespace='profiles-polls')),
    path('accounts/', include('allauth.urls')),
    path('orders/', include('orders_app.urls', namespace='orders-polls')),
    path('stores/', include('stores_app.urls', namespace='stores-polls')),
] + static(settings.MEDIA_URL, document_root=settings.MEDIA_ROOT)<|MERGE_RESOLUTION|>--- conflicted
+++ resolved
@@ -21,10 +21,7 @@
 
 urlpatterns = [
     path('admin/', admin.site.urls),
-<<<<<<< HEAD
-=======
     path('', include('goods_app.urls', namespace='goods-polls')),
->>>>>>> 7131148e
     path('users/', include('profiles_app.urls', namespace='profiles-polls')),
     path('accounts/', include('allauth.urls')),
     path('orders/', include('orders_app.urls', namespace='orders-polls')),
