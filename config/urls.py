"""config URL Configuration

The `urlpatterns` list routes URLs to views. For more information please see:
    https://docs.djangoproject.com/en/4.0/topics/http/urls/
Examples:
Function views
    1. Add an import:  from my_app import views
    2. Add a URL to urlpatterns:  path('', views.home, name='home')
Class-based views
    1. Add an import:  from other_app.views import Home
    2. Add a URL to urlpatterns:  path('', Home.as_view(), name='home')
Including another URLconf
    1. Import the include() function: from django.urls import include, path
    2. Add a URL to urlpatterns:  path('blog/', include('blog.urls'))
"""
from django.contrib import admin
from django.urls import path, include

urlpatterns = [
    path('admin/', admin.site.urls),
<<<<<<< HEAD
    path('', include('goods_app.urls')),
    path('', include('profiles_app.urls')),
=======
    path('', MainPage.as_view()),
    path('users/', include('profiles_app.urls')),
    path('accounts/', include('allauth.urls')),

>>>>>>> 45228304
]<|MERGE_RESOLUTION|>--- conflicted
+++ resolved
@@ -15,16 +15,12 @@
 """
 from django.contrib import admin
 from django.urls import path, include
+from .views import MainPage
 
 urlpatterns = [
     path('admin/', admin.site.urls),
-<<<<<<< HEAD
-    path('', include('goods_app.urls')),
-    path('', include('profiles_app.urls')),
-=======
     path('', MainPage.as_view()),
     path('users/', include('profiles_app.urls')),
     path('accounts/', include('allauth.urls')),
 
->>>>>>> 45228304
 ]