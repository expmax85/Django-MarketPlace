/* custom styles for all */
.custom_align-center {
    text-align: center;
}

.reset-margin {
margin-top: 0 !important;
}

.custom_align-right {
    text-align: right;
}

.helptext {
    display: flex;
    justify-content: flex-end;
}

.require-field input,
.require-field textarea,
.require-field select {
    border: 1px solid #0063d1 !important;
}

.require-field label {
    color: #0063d1;
}

.helpspan {
    margin-top: 20px;
    margin-left: 20px;
}

/* login.html */
/* restore_password.html */
.custom_login-form {
    display: flex;
    flex-direction: column;
    align-items: center;
}

.custom_login_form-group {
    width: 50%;
}

.custom_login_form-group-btns {
    width: 100%;
    margin-top: 30px;
}

.custom_login_btn-success {
    margin-right: 50px;
}

.custom_margin-bottom {
    margin-bottom: 300px;
}

/* register.html */

.custom_register_name-block {
    display: flex;
    justify-content: space-between;
    flex-wrap: wrap;
}

.flex {
    display: flex;
}

.column-direction {
    flex-direction: column;
}

.custom_register_form-group {
    width: 47%;
    margin-top: 26.3px;
}

.custom_register_form-btns {
    margin-top: 70px;
}

.custom_register_city-field {
    width: 23%;
}

.custom_register_address-field {
    width: 74%;
    min-width: 400px;
}

.avatar-span {
    position: absolute;
    top: -35px;
    right: 0;
    font-size: 16px;
    color: #0063d1;
}

.icon-span {
    position: absolute;
    top: -25px;
    right: 0;
    font-size: 16px;
    color: #0063d1;
}

.figure-avatar{
    margin: 0;
    padding: 10px;
    width: 200px;
    height: 200px;
    border: 1px solid #e0e0e0;
}
.Account-avatar-img {
    width: 100%;
    height: 100%;
    object-fit: cover;
}

.block-social-btn {
    display: flex;
    justify-content: center;
}

.social-btn {
    display: block;
    text-align: center;
    width: 360px;
    color: #71747a;
    padding: 20px 0;
    border-radius: 100px;
    border: 1px solid #71747a;
    transition: border-color 0.4s ease, color 0.4s ease;
}

.social-btn:hover {
    border-color: #0063d1;
    color: #0063d1;
}

.provider-item {
    background-position: left center;
    background-repeat: no-repeat;
    margin-bottom: 15px;
}

.provider-item:last-child {
    margin-bottom: 0;
}

.socialwrap {
    display: flex;
    justify-content: center;
    margin-top: 100px;
    margin-bottom: 300px;
}

.social-row-block {
    padding: 50px 100px;
    text-align: center;
    max-width: 1000px;
    border: 1px solid grey;
}

.social-accept-text {
    font-size: 20px;
    margin-bottom: 80px;
}

.formerror {
    color: red;
    }

.form input {
    width: 100%;
    box-sizing: border-box;
    padding: 5px 25px;
    border-radius: 0;
    border: 1px solid #e0e0e0;
    font-size: 18px;
    background-color: #f9fafc;
    line-height: 46px;
}

.Seller-wrap {
    display: flex;
    flex-wrap: wrap;
    max-width: 1220px;
    min-height: 200px;
}

.seller-item {
    width: 380px;
    display: flex;
    flex-direction: column;
    justify-content: space-around;
    height: 200px;
    padding: 20px;
    border: 1px solid #e0e0e0;
    margin-right: 20px;
    margin-bottom: 30px;
    transition: border 0.3s ease;
}

.seller-item img {
    max-width: 200px;
    height: 100px;
    align-self: center;
    object-fit: cover;
}

.Add-seller {
    display: block;
    width: 200px;
    margin-right: 0;
    position: relative;
    transition: border 0.3s ease;
}

.seller-text {
    font-size: 16px;
    font-weight: 800;
    color: #cacaca;
    position: absolute;
    left: 47px;
    bottom: 22px;
    transition: color 0.3s ease;
}

.seller-text-2 {
    font-size: 16px;
    font-weight: 800;
    color: #cacaca;
    position: absolute;
    left: 50px;
    bottom: 18px;
    transition: color 0.3s ease;
}

.Add-seller svg path{
    cursor: pointer;
    transition: fill 0.3s ease;
 }

.seller-item:focus,
.seller-item:hover,
.Add-seller:focus,
.Add-seller:hover {
    border: 1px solid #3cb878;
}

.seller-item:active,
.Add-seller:active {
    border: 1px solid #0065D1;
}

.seller-item:focus h3,
.seller-item:hover h3,
.Add-seller:focus span,
.Add-seller:hover span {
    color: #3cb878;
}

.seller-item:active h3,
.Add-seller:active span {
    color: #0065D1;
}

.Add-seller:focus svg path:not(:nth-child(3n)),
.Add-seller:hover svg path:not(:nth-child(3n)){
    fill: #2C2F33;
 }

.Add-seller:focus svg path:nth-child(3n),
.Add-seller:hover svg path:nth-child(3n){
    fill: #3cb878;
 }

.Add-seller:active svg path:not(:nth-child(3n)),
.Add-seller:active svg path:nth-child(3n){
    fill: #0065D1;
}

.store-img {
    position: relative;
}

.store-logo {
    border: 1px solid #e0e0e0;
    height: 10px;
}

.form-area {
    width: 100%;
}

<<<<<<< HEAD
.block-input-numbers {
    margin-top: 10px;
    margin-bottom: 10px;
    justify-content: space-around;
}

select:focus, select:hover, input:focus, input:hover,
textarea:focus, textarea:hover{
    outline: 1px solid #3cb878;
}

.Add-product {
    padding: 20px;
    justify-content: space-around;

}

.Add-product div {
    padding: 20px;
}

.btn-reset {
    background-color: transparent;
    padding: 0;
    margin-bottom: 0;
}

#Capa_1{
    padding-top: 20px;
    width: 85%;
}

.Account-editLink_view {
    position: absolute;
    bottom: -60px;
    right: 0;
}

.Cards_account .Card {
    min-width: 280px;
}

.store {
    position: relative;
}

.delete-btn {
    position: absolute;
    top: 10px;
    right: 30px;
    background-color: transparent;
    border: none;
}

.bth-width-store {
    width: 32px;
}

.edit-btn {
    display: block;
    position: absolute;
    padding: 3px;
    top: 7px;
    right: 70px;
}

.seller-product {
    top: 10px;
    right: 10px;
    width: 45px;
}

.edit-seller-product {
    display: block;
    padding: 3px;
    position: absolute;
    top: 8px;
    right: 60px;
    width: 45px;
}

.seller-product:hover,
.seller-product:focus,
.bth-width-store:hover,
.bth-width-store:focus {
    border: none !important;
    position: absolute !important;
}

.seller-product svg path,
.bth-width-store svg path{
    fill: #878a91;
    transition: fill 0.3s ease;
}

.seller-product:hover svg path,
.seller-product:focus svg path,
.bth-width-store:hover svg path,
.bth-width-store:focus svg path{
    fill: #3cb878;
}

.delete-product-success {
    color: #3cb878;
    display: block;
    margin-top: 40px;
    text-align: right;
=======

.rating {
  unicode-bidi: bidi-override;
  direction: rtl;
  text-align: center;
}
.rating > label {
  display: inline-block;
  position: relative;
  width: 1.1em;
  font-size: 30px;
}

.rating > input {
    display: none;
}

.rating > label:hover,
.rating > label:hover ~ label {
  color: transparent;
}

.rating > label:hover:before,
.rating > label:hover ~ label:before {
   content: "\2605";
   position: absolute;
   left: 4px;
   color: gold;
}

.rating > input:checked,
.rating > input:checked~label:before{
  content: "\2605";
  position: absolute;
  left: 4px;
  color: gold;
}

.reviews-pagination {
  text-align: center;
  list-style-type: none;
}

.reviews-pagination li {
  display: inline-block;
  padding-left: 0 !important;
  width: 80px;
  height: 35px;
  line-height: 35px;
  text-align: center;
  color: #fff;
  background-color: #0063d1;
  border: 1px solid #E4E7ED;
  -webkit-transition: 0.2s all;
  transition: 0.2s all;
}

.reviews-pagination li:hover {
  background-color: #E4E7ED;
  color: #D10024;
}

.reviews-pagination li.active {
  background-color: #FFF;
  border-color: #E4E7ED;
  color: black;
  cursor: default;
}

.reviews-pagination li a {
  display: block;
  color: #FFF;
  border-bottom: none;
}

.reviews-pagination li:after{
  display: none !important;
>>>>>>> fc571c1d
}<|MERGE_RESOLUTION|>--- conflicted
+++ resolved
@@ -296,7 +296,6 @@
     width: 100%;
 }
 
-<<<<<<< HEAD
 .block-input-numbers {
     margin-top: 10px;
     margin-bottom: 10px;
@@ -311,7 +310,6 @@
 .Add-product {
     padding: 20px;
     justify-content: space-around;
-
 }
 
 .Add-product div {
@@ -404,7 +402,7 @@
     display: block;
     margin-top: 40px;
     text-align: right;
-=======
+}
 
 .rating {
   unicode-bidi: bidi-override;
@@ -482,5 +480,4 @@
 
 .reviews-pagination li:after{
   display: none !important;
->>>>>>> fc571c1d
 }