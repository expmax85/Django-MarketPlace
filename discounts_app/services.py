--- conflicted
+++ resolved
@@ -167,6 +167,7 @@
         """
         prices = []
         product_discounts = self.get_priority_discounts_for_product(product)
+
         if product.__class__.__name__ == 'OrderProduct':
             price = product.seller_product.price
         else:
@@ -218,26 +219,25 @@
 def get_discounted_prices_for_seller_products(products, default_discount=None):
     discounted_prices = []
     discounts = []
+
     for product in products:
         price = product.price
-<<<<<<< HEAD
         if default_discount is None:
             discount = product.product_discounts.filter(
                 is_active=True,
                 type_of_discount__in=('f', 'p'),
                 # set_discount=False
             ).order_by('-priority').first()
+            # discount = list(product.get_discount)
         else:
             discount = default_discount
-=======
-        discount = list(product.get_discount)
->>>>>>> 23984d8e
 
         if not discount:
             discounted_prices.append(None)
             discounts.append(None)
         else:
-            price = implement_discount(price, discount[0])
+            price = implement_discount(price, discount)
+            # price = implement_discount(price, discount[0])
 
             if price < 1:
                 price = 1
