import os

from django.core import management
from django.core.management.base import BaseCommand
from django.db import IntegrityError
from config.settings import INSTALLED_APPS, DATABASES
try:
    from config.settings import FOLDER_FIXTURES
except ImportError:
    FOLDER_FIXTURES = 'fixtures'


class Command(BaseCommand):
    help = 'Run all migrations and load fixtures'

    def add_arguments(self, parser):
        parser.add_argument('with_clear', type=str, help='Delete only migrations files. '
                                                         'Set "no_clear" for cancel deleting')
        # Optional argument
        parser.add_argument('--db', action='store_true', help='Prefix for deleting database', )

    def handle(self, *args, **kwargs):
        fixtures_list = self._get_list_fixtures()
        err_list = list()
        n_iteration = len(fixtures_list) * 2

        if kwargs['with_clear'] == 'with_clear':
            self._remove_old_migrations()
        if kwargs['db']:
            self._remove_database()
        management.call_command('makemigrations')
        management.call_command('migrate')
        management.call_command('new_site_name')
        self.stdout.write(f'\nFIXTURES LOAD...')
        while fixtures_list:
            err_list.clear()
            for item in fixtures_list:
                self.stdout.write(f'Loading {item}')
                try:
                    management.call_command('loaddata', os.path.normpath(os.path.join(FOLDER_FIXTURES, item)))
                    fixtures_list.remove(item)
                except IntegrityError:
                    self.stdout.write(self.style.WARNING(f'IntegrityError when loading {item}'))
                    err_list.append(item)
            if n_iteration == 0:
                break
            n_iteration -= 1

        if err_list:
            self.stdout.write(self.style.WARNING(f'Not all fixtures have been loaded. Check it:'))
            self.stdout.write(self.style.WARNING(err_list))
        else:
            self.stdout.write(self.style.SUCCESS(f'\nAll commands and loadings have been successful!'))

    def _remove_old_migrations(self):
        self.stdout.write(f'\nRemove old migration files...\n')
        list_apps = self._get_apps_list()
        for item in list_apps:
<<<<<<< HEAD
            path = os.path.join(os.path.abspath(item), 'migrations')
=======
            path = ''.join([os.path.abspath(item), r'\migrations'])
>>>>>>> abfc5304
            for file in os.listdir(path):
                if not file.startswith('__'):
                    os.remove(os.path.join(path, file))

    def _remove_database(self):
        self.stdout.write(f'\nRemove database...\n')
        path_db = DATABASES['default']['NAME']
        if os.path.exists(path_db):
            os.remove(path_db)
        else:
            self.stdout.write(self.style.WARNING(f'Database file {path_db} does not exist.\n'))

    def _get_list_fixtures(self):
        path_fixtures = os.path.normpath(os.path.abspath(FOLDER_FIXTURES))
        if os.path.exists(path_fixtures):
            return os.listdir(path_fixtures)
        return []

    def _get_apps_list(self):
        list_apps = []
        for item in INSTALLED_APPS:
<<<<<<< HEAD
            path = os.path.join(os.path.abspath(item), 'migrations')
=======
            path = ''.join([os.path.abspath(item), r'\migrations'])
>>>>>>> abfc5304
            if os.path.exists(path):
                list_apps.append(item)
        return list_apps<|MERGE_RESOLUTION|>--- conflicted
+++ resolved
@@ -56,11 +56,7 @@
         self.stdout.write(f'\nRemove old migration files...\n')
         list_apps = self._get_apps_list()
         for item in list_apps:
-<<<<<<< HEAD
             path = os.path.join(os.path.abspath(item), 'migrations')
-=======
-            path = ''.join([os.path.abspath(item), r'\migrations'])
->>>>>>> abfc5304
             for file in os.listdir(path):
                 if not file.startswith('__'):
                     os.remove(os.path.join(path, file))
@@ -82,11 +78,7 @@
     def _get_apps_list(self):
         list_apps = []
         for item in INSTALLED_APPS:
-<<<<<<< HEAD
             path = os.path.join(os.path.abspath(item), 'migrations')
-=======
-            path = ''.join([os.path.abspath(item), r'\migrations'])
->>>>>>> abfc5304
             if os.path.exists(path):
                 list_apps.append(item)
         return list_apps