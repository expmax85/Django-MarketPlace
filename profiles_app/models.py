--- conflicted
+++ resolved
@@ -74,16 +74,11 @@
             old_self = User.objects.get(pk=self.pk)
             if old_self.avatar and self.avatar != old_self.avatar:
                 old_self.avatar.delete(False)
-        super(User, self).save(*args, **kwargs)
         if self.is_member('Content-manager'):
             self.is_staff = True
         else:
             self.is_staff = False
-<<<<<<< HEAD
         return super(User, self).save(*args, **kwargs)
-=======
-        super(User, self).save(*args, **kwargs)
->>>>>>> 67648666
 
     class Meta:
         verbose_name = _('user')
@@ -92,4 +87,13 @@
         permissions = [
             ('Sellers', 'can sell'),
             ('Content_manager', 'app management'),
-        ]+        ]
+
+
+class ViewedProduct(models.Model):
+    """ Модель просмотренного товара """
+
+    user = models.OneToOneField(User, on_delete=models.CASCADE, related_name='viewed')
+    product = models.ForeignKey('goods_app.Product', on_delete=models.CASCADE, related_name='viewed_list')
+    shop = models.ForeignKey('stores_app.SellerProduct', on_delete=models.CASCADE, related_name='viewed_list')
+    date = models.DateTimeField(auto_now=True)