--- conflicted
+++ resolved
@@ -66,7 +66,7 @@
     class Meta:
         verbose_name = _('user')
         verbose_name_plural = _('users')
-<<<<<<< HEAD
+        db_table = 'profiles'
 
 
 class ViewedProduct(models.Model):
@@ -75,7 +75,4 @@
     user = models.OneToOneField(User, on_delete=models.CASCADE, related_name='viewed')
     product = models.ForeignKey('goods_app.Product', on_delete=models.CASCADE, related_name='viewed_list')
     shop = models.ForeignKey('stores_app.SellerProduct', on_delete=models.CASCADE, related_name='viewed_list')
-    date = models.DateTimeField(auto_now=True)
-=======
-        db_table = 'profiles'
->>>>>>> a136e935
+    date = models.DateTimeField(auto_now=True)