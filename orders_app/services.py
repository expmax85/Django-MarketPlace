from decimal import Decimal
<<<<<<< HEAD
from typing import List, Optional, Union

from django.db.transaction import atomic
from django.http import HttpRequest
=======
from typing import Union
>>>>>>> 814e96a1
from django.shortcuts import get_object_or_404
from orders_app.models import Order, OrderProduct
from orders_app.anonimcart import AnonymCart
from stores_app.models import SellerProduct
from orders_app.check_stock import check_stock


class CartService:
    """
    Сервис корзины

    add_to_cart: метод добавления товара в корзину
    remove_from_cart: убирает товар из корзины
    update_product: изменить количество товара в корзине и заменить продавца
    get_goods: получение товаров из корзины
    get_quantity: получение количества товаров в корзине
    get_total_sum: получение общей суммы товаров в корзине
    get_total_discounted_sum: получение общей суммы товаров в корзине со скидками
    clear: очистка корзины
    """
    def __init__(self, request):
        if request.user.is_authenticated:
            self.cart, _ = Order.objects.get_or_create(defaults={'customer': request.user},
                                                       customer=request.user,
                                                       in_order=False)

        else:
            self.cart = AnonymCart(request)

    def remove_from_cart(self, product_id: int) -> None:
        """
        убрать товар из корзины

        product_id: id товара
        """
        product = get_object_or_404(SellerProduct, id=product_id)
        if isinstance(self.cart, Order):
            cart_product = get_object_or_404(OrderProduct, order=self.cart, seller_product=product)
            product.quantity += cart_product.quantity
            product.save()
            cart_product.delete()
            self.cart.save()
        else:
            self.cart.remove(product)

    def add_to_cart(self, product, quantity: int, price: Decimal = 0, update_quantity=False) -> bool:
        """
        изменить количество товара в корзине

        quantity: новое количество
        """
        if isinstance(self.cart, Order):
            cart_product = OrderProduct.objects.filter(order=self.cart, seller_product=product).first()
            if not cart_product:
                cart_product = OrderProduct(order=self.cart,
                                            seller_product=product,
                                            quantity=0,
                                            final_price=price)

            if update_quantity:
                delta = quantity - cart_product.quantity
                if check_stock(product, delta):
                    cart_product.quantity = quantity
                    cart_product.save()
                    self.cart.save()
                    return True

                return False

            else:
                delta = quantity
                if check_stock(product, delta):
                    cart_product.quantity += quantity
                    cart_product.save()
                    self.cart.save()
                    return True

                return False
        else:
            return self.cart.add(product, quantity, update_quantity=update_quantity)

    def update_product(self, product: SellerProduct, quantity: int, product_id: int) -> None:
        """
        изменить количество товара в корзине и заменить продавца

        quantity: новое количество
        """
        if self.add_to_cart(product, quantity):
            self.remove_from_cart(product_id)

    def get_goods(self) -> Union[OrderProduct, AnonymCart]:
        """получить товары из корзины"""
        if isinstance(self.cart, Order):
            return self.cart.order_products.all()
        return self.cart

    def get_quantity(self) -> int:
        """получить количество товаров в корзине"""
        return len(self.cart)

    def get_total_sum(self) -> Decimal:
        """получить общую сумму заказа"""
        if isinstance(self.cart, Order):
            return self.cart.total_sum
        return self.cart.total_sum()

    def merge_carts(self, other):
        """Перенос анонимной корзины в корзину зарешистрированного"""
        for item in other.get_goods():
            self.add_to_cart(item['seller_product'], item['quantity'],)
        other.clear()

    def clear(self) -> None:
        """очистить корзину"""
        return self.cart.clear()

    def save(self) -> None:
        """Сохранить корзину (любую сущность)"""
        return self.save()

    def __len__(self):
        """получить общее количество товаров в корзине"""
        return len(self.cart)<|MERGE_RESOLUTION|>--- conflicted
+++ resolved
@@ -1,12 +1,5 @@
 from decimal import Decimal
-<<<<<<< HEAD
-from typing import List, Optional, Union
-
-from django.db.transaction import atomic
-from django.http import HttpRequest
-=======
 from typing import Union
->>>>>>> 814e96a1
 from django.shortcuts import get_object_or_404
 from orders_app.models import Order, OrderProduct
 from orders_app.anonimcart import AnonymCart
