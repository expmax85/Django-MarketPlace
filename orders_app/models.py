--- conflicted
+++ resolved
@@ -2,12 +2,7 @@
 
 from django.core.validators import RegexValidator
 from django.db import models
-<<<<<<< HEAD
 from django.db.models import F, Sum, ForeignKey
-
-=======
-from django.db.models import F, Sum
->>>>>>> 67648666
 from stores_app.models import SellerProduct
 from profiles_app.models import User
 from django.utils.translation import gettext_lazy as _
@@ -107,19 +102,11 @@
     quantity = models.IntegerField(null=True, default=1,
                                    verbose_name=_('quantity'))
 
-<<<<<<< HEAD
     def __str__(self):
         return f"{_('OrderProduct')} №{self.id}"
 
     def name(self):
         return self.__str__()
-=======
-    @property
-    def position_price(self):
-        """Метод получения цены товара со скидкой"""
-        # final_price = get_discounted_price(self)   Получение цены со скидкой из сервиса скидок.
-        # Пока цена магазина. Название метода получения цкны со скидкой пока условное
-        return self.seller_product.price
 
 
 class ViewedProduct(models.Model):
@@ -129,4 +116,4 @@
     session = models.CharField(max_length=100, blank=True)
     product = models.ForeignKey('stores_app.SellerProduct', on_delete=models.CASCADE, related_name='viewed_list')
     date = models.DateTimeField(auto_now=True)
->>>>>>> 67648666
+
