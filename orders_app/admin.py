--- conflicted
+++ resolved
@@ -1,21 +1,3 @@
-<<<<<<< HEAD
-from django.contrib import admin
-from orders_app.models import Order, OrderProduct
-
-
-@admin.register(Order)
-class OrderAdmin(admin.ModelAdmin):
-    list_display = ('id', 'customer',)
-    list_filter = ('customer',)
-    search_fields = ('id', 'customer',)
-
-
-@admin.register(OrderProduct)
-class OrderProductAdmin(admin.ModelAdmin):
-    list_display = ('order', 'seller_product', 'final_price', 'quantity')
-    list_filter = ('order', 'seller_product', 'final_price', 'quantity')
-    search_fields = ('order', 'seller_product', 'final_price', 'quantity')
-=======
 # from django.contrib import admin
 # from orders_app.models import Order, OrderProduct
 # from stores_app.models import SellerProduct
@@ -33,4 +15,3 @@
 #     list_display = ('order', 'seller_product', 'final_price', 'quantity')
 #     list_filter = ('order', 'seller_product', 'final_price', 'quantity')
 #     search_fields = ('order', 'seller_product', 'final_price', 'quantity')
->>>>>>> 7131148e
