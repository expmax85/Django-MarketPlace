--- conflicted
+++ resolved
@@ -116,7 +116,6 @@
         form = self.form_class(request.POST)
 
         if form.is_valid():
-<<<<<<< HEAD
             if request.user.is_authenticated:
                 order = Order.objects.get(customer=request.user, in_order=False)
                 fio = form.cleaned_data['fio']
@@ -132,17 +131,6 @@
                 return redirect('profiles:login')
 
         return render(request, self.template_name, {'form': form})
-=======
-            fio = form.cleaned_data['fio']
-            email = form.cleaned_data['email']
-            phone = form.cleaned_data['phone']
-            order.fio = fio
-            order.email = email
-            order.phone = phone
-            order.save()
-            return redirect('orders:order_step_two')
-        return render(request, 'orders_app/order_step_one.html', {'form': form})
->>>>>>> 1bd6ef3f
 
 
 class OrderStepTwo(View):
@@ -173,11 +161,7 @@
             order.save()
 
             return redirect('orders:order_step_three')
-<<<<<<< HEAD
-        return render(request, self.template_name, {'form': form})
-=======
-        return render(request, 'orders_app/order_step_two.html', {'form': form})
->>>>>>> 1bd6ef3f
+        return render(request, self.template_name, {'form': form})
 
 
 class OrderStepThree(View):
@@ -198,12 +182,8 @@
             order.in_order = True
             order.save()
             return redirect('orders:order_step_four')
-<<<<<<< HEAD
-
-        return render(request, self.template_name, {'form': form})
-=======
-        return render(request, 'orders_app/order_step_three.html', {'form': form})
->>>>>>> 1bd6ef3f
+
+        return render(request, self.template_name, {'form': form})
 
 
 class OrderStepFour(View):
@@ -325,15 +305,9 @@
         """ Данный метод возвращает количество товаров в списке для сравнения """
         try:
             compared = json.loads(request.session['compared'])
-<<<<<<< HEAD
             return len(list(compared.keys()))
         except KeyError:
             return 0
-=======
-        except KeyError:
-            return 0
-        return len(list(compared.keys()))
->>>>>>> 1bd6ef3f
 
 
 class AddToCompare(View):
