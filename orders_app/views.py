--- conflicted
+++ resolved
@@ -20,14 +20,9 @@
 from orders_app.forms import OrderStepOneForm, OrderStepTwoForm, OrderStepThreeForm
 from orders_app.utils import DecimalEncoder
 from stores_app.models import SellerProduct
-<<<<<<< HEAD
+from discounts_app.services import DiscountsService, get_discounted_prices_for_seller_products
+from settings_app.dynamic_preferences_registry import global_preferences_registry
 from stores_app.services import StoreServiceMixin
-=======
-from discounts_app.services import DiscountsService, get_discounted_prices_for_seller_products
-from django.utils.translation import gettext_lazy as _
-# from settings_app.config_project import OPTIONS
-from settings_app.dynamic_preferences_registry import global_preferences_registry
->>>>>>> 59a21343
 
 User = get_user_model()
 
@@ -117,17 +112,9 @@
     """
     def get(self, request: HttpRequest, product_id: int):
         cart = CartService(request)
-        quantity = request.GET.get('quantity')
-        if quantity is None:
-            quantity = 1
         product = get_object_or_404(SellerProduct, id=str(product_id))
-<<<<<<< HEAD
-        cart.add_to_cart(product, quantity=int(quantity), update_quantity=False)
-        return redirect(request.META.get('HTTP_REFERER'))
-=======
         cart.add_to_cart(product, quantity=1, update_quantity=False)
         return redirect(request.META.get('HTTP_REFERER', 'redirect_if_referer_not_found'))
->>>>>>> 59a21343
 
 
 class CartRemove(View):
