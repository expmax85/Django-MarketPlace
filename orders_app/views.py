--- conflicted
+++ resolved
@@ -1,30 +1,28 @@
 import json
-from decimal import Decimal
-from typing import Dict, Optional, Any
-
+from typing import Dict
 import braintree
+
+from django.contrib.auth import get_user_model
+from django.http import HttpRequest
+from django.utils.translation import gettext_lazy as _
 from django.shortcuts import render, redirect, get_object_or_404, reverse
 from django.views import View
 from django.views.generic.list import ListView
 from django.views.generic import DetailView
-<<<<<<< HEAD
-from django.http import HttpRequest, HttpResponse
 from orders_app.models import (
     Order,
     ViewedProduct,
     OrderProduct
 )
-=======
-from django.http import HttpRequest
-from orders_app.models import Order, ViewedProduct
->>>>>>> 814e96a1
+
+from discounts_app.services import DiscountsService, get_discounted_prices_for_seller_products
+from orders_app.services import CartService
 from orders_app.forms import OrderStepOneForm, OrderStepTwoForm, OrderStepThreeForm
-from orders_app.services import CartService
 from orders_app.utils import DecimalEncoder
 from stores_app.models import SellerProduct
-from discounts_app.services import DiscountsService, get_discounted_prices_for_seller_products
-from django.utils.translation import gettext_lazy as _
-from profiles_app.models import User
+
+
+User = get_user_model()
 
 
 def add_viewed(request):
