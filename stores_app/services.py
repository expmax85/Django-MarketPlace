import os
from typing import Dict

from django.contrib import messages
from django.contrib.auth import get_user_model
from django.db.models import QuerySet
from django.dispatch import receiver
from django.http import HttpRequest
from django.utils.translation import gettext_lazy as _
from django.db.models.signals import post_delete
from django.core.cache import cache

from config.settings import MEDIA_ROOT
from orders_app.models import Order, ViewedProduct
from settings_app.config_project import SUCCESS_DEL_STORE, SUCCESS_DEL_PRODUCT
from stores_app.models import Seller, SellerProduct
from goods_app.models import Product


User = get_user_model()


class StoreServiceMixin:
    """
    Mixin with functions for queries by models Seller and SellerProduct

    All available methods:
    get_store(slug) - get Seller instance with slug=slug
    get_user_stores(user) - get all Seller models by owner=user
    remove_store(request) - remove Seller instance with id=request.id=request
    create_seller_product(data) - create SelleProduct instance
    edit_seller_product(data, instance) - edit SellerProduct instance
    get_products(query params) - get products
    get_seller_products(user) - get SellerProducts query by Sellers owner=user
    get_viewed_products(user) - get all viewed SellerProduct instances
    remove_seller_product(request) - Remove SellerProduct instance with id=request.id
    remove_old_file(file) - Method for remove file on path=MEDIA_ROOT + file
    """

    @classmethod
    def get_store(cls, slug: str) -> QuerySet:
        """
        Get store with slug
        """
        return Seller.objects.select_related('owner').get(slug=slug)

    @classmethod
    def get_user_stores(cls, user: User) -> QuerySet:
        """
        Get all stores by user
        """
        stores_cache_key = 'stores:{}'.format(user.id)
        stores = cache.get(stores_cache_key)
        if not stores:
            stores = Seller.objects.filter(owner=user)
            cache.set(stores_cache_key, stores, 60 * 60)
        return stores

    @classmethod
    def remove_store(cls, request: HttpRequest) -> None:
        """
        Remove store
        """
        store = Seller.objects.get(id=request.GET.get('id'))
        messages.add_message(request, SUCCESS_DEL_STORE,
                             _(f'The {store.name} was removed'))
        store.delete()

    @classmethod
    def create_seller_product(cls, data: Dict) -> bool:
        """
        Create new SellerProduct
        """
        if SellerProduct.objects.filter(seller=data['seller'], product=data['product']).exists():
            return False
        else:
            SellerProduct.objects.create(
                seller=data['seller'],
                product=data['product'],
                price=data['price'],
                quantity=data['quantity'])
            return True

    @classmethod
    def edit_seller_product(cls, data: Dict, instance: SellerProduct) -> None:
        """
        Edit SellerProduct instance
        """
        instance.price = data['price']
        instance.quantity = data['quantity']
        instance.save()

    @classmethod
<<<<<<< HEAD
    def get_price_with_discount(cls, price: Decimal, discount: Discount) -> Decimal:
        """
        Get the price with discount, if it had
        """
        if discount.percent:
            return price * Decimal(1 - discount.percent / 100)
        elif discount.amount:
            return price - Decimal(discount.amount)
        else:
            return price

    @classmethod
=======
>>>>>>> 23984d8e
    def get_seller_products(cls, user: User) -> QuerySet:
        """
        Get all products, added by user
        """
        owner_sp_ache_key = 'owner_sp:{}'.format(user.id)
        products = cache.get(owner_sp_ache_key)
        if not products:
            products = SellerProduct.objects.select_related('seller', 'product', 'product__category')\
                                    .filter(seller__owner=user)
            cache.set(owner_sp_ache_key, products, 60 * 60)
        return products

    @classmethod
    def remove_seller_product(cls, request: HttpRequest) -> None:
        """
        Remove store
        """
        item = SellerProduct.objects.select_related('seller', 'product').get(id=request.GET.get('id'))
        messages.add_message(request, SUCCESS_DEL_PRODUCT,
                             _(f'Product {item.product.name} from the store {item.seller.name} was removed'))
        item.delete()

    @classmethod
    def get_products(cls, **kwargs) -> QuerySet:
        """
        Get Products by category, Seller instance or get all Products
        """
        if 'category_id' in kwargs.keys():
            return Product.objects.select_related('category').filter(category=kwargs.get('category_id'))
        elif 'instance' in kwargs.keys():
            return Product.objects.select_related('category').filter(seller_products__seller=kwargs.get('instance'))
        else:
            return Product.objects.select_related('category').all()

    @classmethod
    def get_viewed_products(cls, user: User) -> QuerySet:
        """
        Get viewed SellerProducts by user
        """
        viewed_cache_key = 'viewed:{}'.format(user.id)
        viewed = cache.get(viewed_cache_key)
        if not viewed:
            viewed = ViewedProduct.objects.select_related('product__product', 'product__product__category')\
                                          .filter(user=user)
            cache.set(viewed_cache_key, viewed, 60 * 60)
        return viewed

    @classmethod
    def get_last_order(cls, user: User) -> QuerySet:
        """
        Get last user Order
        """
        last_order_cache_key = 'user_last_order:{}'.format(user.id)
        order = cache.get(last_order_cache_key)
        if not order:
            order = cls.get_all_orders(user=user).last()
            cache.set(last_order_cache_key, order, 60 * 60)
        return order

    @classmethod
    def get_all_orders(cls, user: User) -> QuerySet:
        """
        Get all user Orders
        """
        orders_cache_key = 'user_orders:{}'.format(user.id)
        orders = cache.get(orders_cache_key)
        if not orders:
            orders = Order.objects.filter(customer=user)
            cache.set(orders_cache_key, orders, 60 * 60)
        return orders

    @classmethod
    def remove_old_file(cls, file: str) -> None:
        """
        Method for remove old file, when update the store-logo for example
        """
        path = os.path.normpath(os.path.join(MEDIA_ROOT, str(file)))
        if os.path.exists(path):
            os.remove(path)

    @classmethod
    def request_add_new_product(cls, product: Product, user: User) -> None:
        """
        Create ProductRequest instance
        """
        product.is_published = False
        product.user = user
        product.save()


@receiver(post_delete, sender=Seller)
def delete_IconFile(**kwargs) -> None:
    """
    The signal for removing icon Seller, when the store is deleting
    """
    file = kwargs.get('instance')
    file.icon.delete(save=False)<|MERGE_RESOLUTION|>--- conflicted
+++ resolved
@@ -1,4 +1,5 @@
 import os
+from decimal import Decimal
 from typing import Dict
 
 from django.contrib import messages
@@ -91,7 +92,6 @@
         instance.save()
 
     @classmethod
-<<<<<<< HEAD
     def get_price_with_discount(cls, price: Decimal, discount: Discount) -> Decimal:
         """
         Get the price with discount, if it had
@@ -104,8 +104,6 @@
             return price
 
     @classmethod
-=======
->>>>>>> 23984d8e
     def get_seller_products(cls, user: User) -> QuerySet:
         """
         Get all products, added by user
