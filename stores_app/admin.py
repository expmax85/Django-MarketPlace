from django.contrib import admin
<<<<<<< HEAD
from django.db.models import QuerySet
from django.http import HttpRequest
=======
from django.core.management import call_command
>>>>>>> d2de15ed
from django.utils.translation import gettext_lazy as _

from goods_app.models import ProductRequest
from stores_app.forms import AddRequestNewProductAdminForm
from stores_app.models import Seller, SellerProduct, ProductImportFile


@admin.register(Seller)
class SellerAdmin(admin.ModelAdmin):
    list_display = ('id', 'name', 'email', 'phone')
    list_filter = ('name',)
    search_fields = ('name',)
    prepopulated_fields = {'slug': ('name',)}


@admin.register(SellerProduct)
class SellerProductAdmin(admin.ModelAdmin):
    list_display = ('id', 'product', 'seller', 'price', 'quantity')
    list_filter = ('product', 'seller', 'price', 'quantity')
    search_fields = ('product', 'seller', 'price', 'quantity')


@admin.register(ProductRequest)
class ProductRequestAdmin(admin.ModelAdmin):
    list_display = ('name', 'is_published', 'user', 'store')
    list_filter = ('user', 'store', 'category')
    search_fields = ('name', 'store', 'category')
    readonly_fields = ('user', 'store', 'notes')
    form = AddRequestNewProductAdminForm

    actions = ['mark_published']

    def mark_published(self, request: HttpRequest, queryset: QuerySet) -> None:
        for item in queryset:
            item.is_published = True
            item.save(update_fields=['is_published'])

    mark_published.short_description = _('Publish')


# @admin.register(ProductImportFile)
# class ProductImportAdmin(admin.ModelAdmin):
#     list_display = ('file', )
#
#     def save_model(self, request, obj, form, change):
#
#         super(ProductImportAdmin, self).save_model(request, obj, form, change)
#         call_command('products_import', obj.file)<|MERGE_RESOLUTION|>--- conflicted
+++ resolved
@@ -1,10 +1,7 @@
 from django.contrib import admin
-<<<<<<< HEAD
 from django.db.models import QuerySet
 from django.http import HttpRequest
-=======
 from django.core.management import call_command
->>>>>>> d2de15ed
 from django.utils.translation import gettext_lazy as _
 
 from goods_app.models import ProductRequest
