--- conflicted
+++ resolved
@@ -120,15 +120,9 @@
 {#              <strong class="Card-title"><a href="{{ item.product.get_absolute_url }}">{{ item.product.name }}</a>#}
 {#              </strong>#}
               <form method="get" action="{% url 'orders-polls:add_viewed' %}">
-<<<<<<< HEAD
-                  <input type="hidden" name="seller_product_id" value="{{ item.id }}">
-                  <strong class="Card-title"><button type="submit">{{ item.product.name }}</button>
-              </strong>
-=======
                 <input type="hidden" name="seller_product_id" value="{{ item.id }}">
                 <strong class="Card-title"><button class="Card-title_hidden_button" type="submit">{{ item.product.name }}</button>
                 </strong>
->>>>>>> da808748
               </form>
               <div class="Card-description">
                 <div class="Card-cost"><span class="Card-priceOld">$115.00</span><span class="Card-price">$85.00</span>
