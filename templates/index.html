{% extends 'base.html' %}
{% load static %}
{% load cache %}

{% block title %}
  Megano
{% endblock %}

{% block header %}
    {% include 'elems/header.html' %}
{% endblock %}

{% block main %}
    {% cache 30 banners_block %}
    {% block banners_block %}
        {% include 'elems/banner.html' %}
    {% endblock %}
    {% endcache %}
<div class="Middle">
  <div class="Section">
    <div class="wrap">
      <div class="BannersHome"><a class="BannersHomeBlock" href="#">
          <div class="BannersHomeBlock-row">
            <div class="BannersHomeBlock-block">
              <strong class="BannersHomeBlock-title">Video Cards
              </strong>
              <div class="BannersHomeBlock-content">from&#32;<span class="BannersHomeBlock-price">$199.00</span>
              </div>
            </div>
            <div class="BannersHomeBlock-block">
              <div class="BannersHomeBlock-img"><img src="{% static 'assets/img/content/home/videoca.png' %}" alt="videoca.png"/>
              </div>
            </div>
          </div></a><a class="BannersHomeBlock" href="#">
          <div class="BannersHomeBlock-row">
            <div class="BannersHomeBlock-block">
              <strong class="BannersHomeBlock-title">Head Phones
              </strong>
              <div class="BannersHomeBlock-content">from&#32;<span class="BannersHomeBlock-price">$210.00</span>
              </div>
            </div>
            <div class="BannersHomeBlock-block">
              <div class="BannersHomeBlock-img"><img src="{% static 'assets/img/content/home/videoca.png' %}" alt="videoca.png"/>
              </div>
            </div>
          </div></a><a class="BannersHomeBlock" href="#">
          <div class="BannersHomeBlock-row">
            <div class="BannersHomeBlock-block">
              <strong class="BannersHomeBlock-title">Bass Speakers
              </strong>
              <div class="BannersHomeBlock-content">from&#32;<span class="BannersHomeBlock-price">$159.00</span>
              </div>
            </div>
            <div class="BannersHomeBlock-block">
              <div class="BannersHomeBlock-img"><img src="{% static 'assets/img/content/home/videoca.png' %}" alt="videoca.png"/>
              </div>
            </div>
          </div></a>
      </div>
    </div>
  </div>
  <div class="Section Section_column Section_columnLeft Section_columnDesktop">
    <div class="wrap">
      <div class="Section-column">
        <div class="Section-columnSection Section-columnSection_mark">
          <header class="Section-columnHeader">
            <strong class="Section-columnTitle">Limited Deals
            </strong>
          </header>
          <div class="Card"><a class="Card-picture" href="#"><img src="{% static 'assets/img/content/home/card.jpg' %}" alt="card.jpg"/></a>
            <div class="Card-content">
              <strong class="Card-title"><a href="#">{{ special_product.product.name }}</a>
              </strong>
              <div class="Card-description">
                <div class="Card-cost"><span class="Card-priceOld">{{ special_product.price }}</span><span class="Card-price">{{ special_product.price_after_discount }}</span>
                </div>
                <div class="Card-category">{{ special_product.category }}
                </div>
              </div>
              <div class="CountDown" data-date="{{ update_time }}">
                <div class="CountDown-block">
                  <div class="CountDown-wrap">
                    <div class="CountDown-days">
                    </div><span class="CountDown-label">days</span>
                  </div>
                </div>
                <div class="CountDown-block">
                  <div class="CountDown-wrap">
                    <div class="CountDown-hours">
                    </div><span class="CountDown-label">hours</span>
                  </div>
                </div>
                <div class="CountDown-block">
                  <div class="CountDown-wrap">
                    <div class="CountDown-minutes">
                    </div><span class="CountDown-label">mins</span>
                  </div>
                </div>
                <div class="CountDown-block">
                  <div class="CountDown-wrap">
                    <div class="CountDown-secs">
                    </div><span class="CountDown-label">secs</span>
                  </div>
                </div>
              </div>
            </div>
          </div>
        </div>
      </div>

<div class="Section-content">
        <header class="Section-header">
          <h2 class="Section-title">Popular Products
          </h2>
        </header>
        <div class="Cards">
<<<<<<< HEAD
          {% for item, price_after_discount, discount in products %}
          <div class="Card"><a class="Card-picture" href="#"><img src="{% static 'assets/img/content/home/card.jpg' %}" alt="card.jpg"/></a>
=======
          {% for item in products %}
          
          <div class="Card" type="submit">
            <form method="get" action="{% url 'orders-polls:add_viewed' %}"></form>
            <button class="Card-picture" type="submit"><img src="{% static 'assets/img/content/home/card.jpg' %}" alt="card.jpg"/></button>
>>>>>>> 67648666
            <div class="Card-content">
                <button class="Card-title" type="submit">
                  {{ item.product.name }}
                </button>
                <input type="hidden" name="seller_product_id" value="{{ item.id }}">
              <div class="Card-description">
                <div class="Card-cost">
                    <span class="Card-priceOld">{% if price_after_discount and not discount.set_discount %}${{ item.price }}{% endif %}</span>
                    <span class="Card-price">
                        {% if price_after_discount and not discount.set_discount %}
                            ${{ price_after_discount|floatformat:0 }}
                        {% else %}
                            ${{ item.price }}
                        {% endif %}
                    </span>
                </div>
                <div class="Card-category">{{ item.product.category }}
                </div>
                <div class="Card-hover">
                    <a class="Card-btn" href="#"><img src="{% static 'assets/img/icons/card/bookmark.svg' %}" alt="bookmark.svg"/></a>
                    <a class="Card-btn" href="{% url 'orders-polls:cart_add' item.id %}"><img src="{% static 'assets/img/icons/card/cart.svg' %}" alt="cart.svg"/></a>
                    <a class="Card-btn" href="{% url 'orders-polls:add-to-compare' item.id %}"><img src="{% static 'assets/img/icons/card/change.svg' %}" alt="change.svg"/></a>
                </div>
              </div>
            </div>
<<<<<<< HEAD
            {% if discount.type_of_discount == 'p' and not discount.set_discount %}
                <div class="Card-sale">-{{ discount.percent|floatformat:0}}%
                </div>
            {% elif discount.type_of_discount == 'f' and not discount.set_discount %}
                <div class="Card-sale" style="background-color: #d00d0d">{{ discount.amount|floatformat:0}}$
                </div>
            {% endif %}
=======
            </form>
            <div class="Card-sale">-{{ item.discount.percent|floatformat:"0" }}%
            </div>
>>>>>>> 67648666
          </div>
          {% endfor %}
        </div>
</div>
    </div>
  </div>
  <div class="Section Section_dark">
    <div class="wrap">
      <div class="Section-content">
        <div class="Slider Slider_carousel">
          <header class="Section-header">
            <h2 class="Section-title">Hot Offers
            </h2>
            <div class="Section-control">
              <div class="Slider-navigate">
              </div>
            </div>
          </header>
          <div class="Slider-box Cards Cards_hz">
            <div class="Slider-item">
              <div class="Slider-content">
                <div class="Card"><a class="Card-picture" href="#"><img src="{% static 'assets/img/content/home/card.jpg' %}" alt="card.jpg"/></a>
                  <div class="Card-content">
                    <strong class="Card-title"><a href="#">Corsair Carbide Series Arctic White Steel</a>
                    </strong>
                    <div class="Card-description">
                      <div class="Card-cost"><span class="Card-priceOld">$115.00</span><span class="Card-price">$85.00</span>
                      </div>
                      <div class="Card-category">Games / xbox
                      </div>
                      <div class="Card-hover"><a class="Card-btn" href="#"><img src="{% static 'assets/img/icons/card/bookmark.svg' %}" alt="bookmark.svg"/></a><a class="Card-btn" href="#"><img src="{% static 'assets/img/icons/card/cart.svg' %}" alt="cart.svg"/></a><a class="Card-btn" href="compare.html"><img src="{% static 'assets/img/icons/card/change.svg' %}" alt="change.svg"/></a>
                      </div>
                    </div>
                  </div>
                  <div class="Card-sale">-60%
                  </div>
                </div>
              </div>
            </div>
            <div class="Slider-item">
              <div class="Slider-content">
                <div class="Card"><a class="Card-picture" href="#"><img src="{% static 'assets/img/content/home/card.jpg' %}" alt="card.jpg"/></a>
                  <div class="Card-content">
                    <strong class="Card-title"><a href="#">Barand New Phone Smart Business</a>
                    </strong>
                    <div class="Card-description">
                      <div class="Card-cost"><span class="Card-priceOld">$115.00</span><span class="Card-price">$85.00</span>
                      </div>
                      <div class="Card-category">Games / xbox
                      </div>
                      <div class="Card-hover"><a class="Card-btn" href="#"><img src="{% static 'assets/img/icons/card/bookmark.svg' %}" alt="bookmark.svg"/></a><a class="Card-btn" href="#"><img src="{% static 'assets/img/icons/card/cart.svg' %}" alt="cart.svg"/></a><a class="Card-btn" href="compare.html"><img src="{% static 'assets/img/icons/card/change.svg' %}" alt="change.svg"/></a>
                      </div>
                    </div>
                  </div>
                  <div class="Card-sale">-60%
                  </div>
                </div>
              </div>
            </div>
            <div class="Slider-item">
              <div class="Slider-content">
                <div class="Card"><a class="Card-picture" href="#"><img src="{% static 'assets/img/content/home/card.jpg' %}" alt="card.jpg"/></a>
                  <div class="Card-content">
                    <strong class="Card-title"><a href="#">Mavic PRO Mini Drones Hobby RC Quadcopter</a>
                    </strong>
                    <div class="Card-description">
                      <div class="Card-cost"><span class="Card-priceOld">$115.00</span><span class="Card-price">$185.00</span>
                      </div>
                      <div class="Card-category">Digital / xbox
                      </div>
                      <div class="Card-hover"><a class="Card-btn" href="#"><img src="{% static 'assets/img/icons/card/bookmark.svg' %}" alt="bookmark.svg"/></a><a class="Card-btn" href="#"><img src="{% static 'assets/img/icons/card/cart.svg' %}" alt="cart.svg"/></a><a class="Card-btn" href="compare.html"><img src="{% static 'assets/img/icons/card/change.svg' %}" alt="change.svg"/></a>
                      </div>
                    </div>
                  </div>
                  <div class="Card-sale">-60%
                  </div>
                </div>
              </div>
            </div>
            <div class="Slider-item">
              <div class="Slider-content">
                <div class="Card"><a class="Card-picture" href="#"><img src="{% static 'assets/img/content/home/card.jpg' %}" alt="card.jpg"/></a>
                  <div class="Card-content">
                    <strong class="Card-title"><a href="#">Corsair Carbide Series Arctic White Steel</a>
                    </strong>
                    <div class="Card-description">
                      <div class="Card-cost"><span class="Card-priceOld">$115.00</span><span class="Card-price">$85.00</span>
                      </div>
                      <div class="Card-category">Games / xbox
                      </div>
                      <div class="Card-hover"><a class="Card-btn" href="#"><img src="{% static 'assets/img/icons/card/bookmark.svg' %}" alt="bookmark.svg"/></a><a class="Card-btn" href="#"><img src="{% static 'assets/img/icons/card/cart.svg' %}" alt="cart.svg"/></a><a class="Card-btn" href="compare.html"><img src="{% static 'assets/img/icons/card/change.svg' %}" alt="change.svg"/></a>
                      </div>
                    </div>
                  </div>
                  <div class="Card-sale">-60%
                  </div>
                </div>
              </div>
            </div>
            <div class="Slider-item">
              <div class="Slider-content">
                <div class="Card"><a class="Card-picture" href="#"><img src="{% static 'assets/img/content/home/card.jpg' %}" alt="card.jpg"/></a>
                  <div class="Card-content">
                    <strong class="Card-title"><a href="#">Barand New Phone Smart Business</a>
                    </strong>
                    <div class="Card-description">
                      <div class="Card-cost"><span class="Card-priceOld">$115.00</span><span class="Card-price">$85.00</span>
                      </div>
                      <div class="Card-category">Games / xbox
                      </div>
                      <div class="Card-hover"><a class="Card-btn" href="#"><img src="{% static 'assets/img/icons/card/bookmark.svg' %}" alt="bookmark.svg"/></a><a class="Card-btn" href="#"><img src="{% static 'assets/img/icons/card/cart.svg' %}" alt="cart.svg"/></a><a class="Card-btn" href="compare.html"><img src="{% static 'assets/img/icons/card/change.svg' %}" alt="change.svg"/></a>
                      </div>
                    </div>
                  </div>
                  <div class="Card-sale">-60%
                  </div>
                </div>
              </div>
            </div>
            <div class="Slider-item">
              <div class="Slider-content">
                <div class="Card"><a class="Card-picture" href="#"><img src="{% static 'assets/img/content/home/card.jpg' %}" alt="card.jpg"/></a>
                  <div class="Card-content">
                    <strong class="Card-title"><a href="#">Mavic PRO Mini Drones Hobby RC Quadcopter</a>
                    </strong>
                    <div class="Card-description">
                      <div class="Card-cost"><span class="Card-priceOld">$115.00</span><span class="Card-price">$185.00</span>
                      </div>
                      <div class="Card-category">Digital / xbox
                      </div>
                      <div class="Card-hover"><a class="Card-btn" href="#"><img src="{% static 'assets/img/icons/card/bookmark.svg' %}" alt="bookmark.svg"/></a><a class="Card-btn" href="#"><img src="{% static 'assets/img/icons/card/cart.svg' %}" alt="cart.svg"/></a><a class="Card-btn" href="compare.html"><img src="{% static 'assets/img/icons/card/change.svg' %}" alt="change.svg"/></a>
                      </div>
                    </div>
                  </div>
                  <div class="Card-sale">-60%
                  </div>
                </div>
              </div>
            </div>
          </div>
        </div>
      </div>
    </div>
  </div>
  <div class="Section Section_column Section_columnRight">
    <div class="wrap">
      <div class="Section-column">
        <div class="Section-columnSection Section-columnSection_mark">
          <div class="media media_advantage">
            <div class="media-image"><img src="{% static 'assets/img/icons/advantages/shipping.svg' %}" alt="shipping.svg"/>
            </div>
            <div class="media-content">
              <strong class="media-title">Shipping & Returns
              </strong>
              <p class="media-text">World wide shipping
              </p>
            </div>
          </div>
        </div>
        <div class="Section-columnSection Section-columnSection_mark">
          <div class="media media_advantage">
            <div class="media-image"><img src="{% static 'assets/img/icons/advantages/moneyBack.svg' %}" alt="moneyBack.svg"/>
            </div>
            <div class="media-content">
              <strong class="media-title">Money Back
              </strong>
              <p class="media-text">Guaranted payments
              </p>
            </div>
          </div>
        </div>
        <div class="Section-columnSection Section-columnSection_mark">
          <div class="media media_advantage">
            <div class="media-image"><img src="{% static 'assets/img/icons/advantages/support.svg' %}" alt="support.svg"/>
            </div>
            <div class="media-content">
              <strong class="media-title">Support Policy
              </strong>
              <p class="media-text">Fast support team
              </p>
            </div>
          </div>
        </div>
        <div class="Section-columnSection Section-columnSection_mark">
          <div class="media media_advantage">
            <div class="media-image"><img src="{% static 'assets/img/icons/advantages/quality.svg' %}" alt="quality.svg"/>
            </div>
            <div class="media-content">
              <strong class="media-title">Quality Guarantee
              </strong>
              <p class="media-text">Best guaranted items
              </p>
            </div>
          </div>
        </div>
      </div>
      <div class="Section-content">
        <div class="Slider Slider_carousel">
          <header class="Section-header Section-header_close">
            <h2 class="Section-title">Limited edition
            </h2>
            <div class="Section-control">
              <div class="Slider-navigate">
              </div>
            </div>
          </header>
          <div class="Slider-box Cards">
            <div class="Slider-item">
              <div class="Slider-content">
                <div class="Card"><a class="Card-picture" href="#"><img src="{% static 'assets/img/content/home/card.jpg' %}" alt="card.jpg"/></a>
                  <div class="Card-content">
                    <strong class="Card-title"><a href="#">Corsair Carbide Series Arctic White Steel</a>
                    </strong>
                    <div class="Card-description">
                      <div class="Card-cost"><span class="Card-priceOld">$115.00</span><span class="Card-price">$85.00</span>
                      </div>
                      <div class="Card-category">Games / xbox
                      </div>
                      <div class="Card-hover"><a class="Card-btn" href="#"><img src="{% static 'assets/img/icons/card/bookmark.svg' %}" alt="bookmark.svg"/></a><a class="Card-btn" href="#"><img src="{% static 'assets/img/icons/card/cart.svg' %}" alt="cart.svg"/></a><a class="Card-btn" href="compare.html"><img src="{% static 'assets/img/icons/card/change.svg' %}" alt="change.svg"/></a>
                      </div>
                    </div>
                  </div>
                  <div class="Card-sale">-60%
                  </div>
                </div>
              </div>
            </div>
            <div class="Slider-item">
              <div class="Slider-content">
                <div class="Card"><a class="Card-picture" href="#"><img src="{% static 'assets/img/content/home/card.jpg' %}" alt="card.jpg"/></a>
                  <div class="Card-content">
                    <strong class="Card-title"><a href="#">Barand New Phone Smart Business</a>
                    </strong>
                    <div class="Card-description">
                      <div class="Card-cost"><span class="Card-priceOld">$115.00</span><span class="Card-price">$85.00</span>
                      </div>
                      <div class="Card-category">Games / xbox
                      </div>
                      <div class="Card-hover"><a class="Card-btn" href="#"><img src="{% static 'assets/img/icons/card/bookmark.svg' %}" alt="bookmark.svg"/></a><a class="Card-btn" href="#"><img src="{% static 'assets/img/icons/card/cart.svg' %}" alt="cart.svg"/></a><a class="Card-btn" href="compare.html"><img src="{% static 'assets/img/icons/card/change.svg' %}" alt="change.svg"/></a>
                      </div>
                    </div>
                  </div>
                  <div class="Card-sale">-60%
                  </div>
                </div>
              </div>
            </div>
            <div class="Slider-item">
              <div class="Slider-content">
                <div class="Card"><a class="Card-picture" href="#"><img src="{% static 'assets/img/content/home/card.jpg' %}" alt="card.jpg"/></a>
                  <div class="Card-content">
                    <strong class="Card-title"><a href="#">Mavic PRO Mini Drones Hobby RC Quadcopter</a>
                    </strong>
                    <div class="Card-description">
                      <div class="Card-cost"><span class="Card-priceOld">$115.00</span><span class="Card-price">$185.00</span>
                      </div>
                      <div class="Card-category">Digital / xbox
                      </div>
                      <div class="Card-hover"><a class="Card-btn" href="#"><img src="{% static 'assets/img/icons/card/bookmark.svg' %}" alt="bookmark.svg"/></a><a class="Card-btn" href="#"><img src="{% static 'assets/img/icons/card/cart.svg' %}" alt="cart.svg"/></a><a class="Card-btn" href="compare.html"><img src="{% static 'assets/img/icons/card/change.svg' %}" alt="change.svg"/></a>
                      </div>
                    </div>
                  </div>
                  <div class="Card-sale">-60%
                  </div>
                </div>
              </div>
            </div>
            <div class="Slider-item">
              <div class="Slider-content">
                <div class="Card"><a class="Card-picture" href="#"><img src="{% static 'assets/img/content/home/card.jpg' %}" alt="card.jpg"/></a>
                  <div class="Card-content">
                    <strong class="Card-title"><a href="#">Corsair Carbide Series Arctic White Steel</a>
                    </strong>
                    <div class="Card-description">
                      <div class="Card-cost"><span class="Card-price">$210.00</span>
                      </div>
                      <div class="Card-category">Media / xbox
                      </div>
                      <div class="Card-hover"><a class="Card-btn" href="#"><img src="{% static 'assets/img/icons/card/bookmark.svg' %}" alt="bookmark.svg"/></a><a class="Card-btn" href="#"><img src="{% static 'assets/img/icons/card/cart.svg' %}" alt="cart.svg"/></a><a class="Card-btn" href="compare.html"><img src="{% static 'assets/img/icons/card/change.svg' %}" alt="change.svg"/></a>
                      </div>
                    </div>
                  </div>
                  <div class="Card-sale">-60%
                  </div>
                </div>
              </div>
            </div>
            <div class="Slider-item">
              <div class="Slider-content">
                <div class="Card"><a class="Card-picture" href="#"><img src="{% static 'assets/img/content/home/card.jpg' %}'" alt="card.jpg"/></a>
                  <div class="Card-content">
                    <strong class="Card-title"><a href="#">Mavic PRO Mini Drones Hobby RC Quadcopter</a>
                    </strong>
                    <div class="Card-description">
                      <div class="Card-cost"><span class="Card-priceOld">$115.00</span><span class="Card-price">$185.00</span>
                      </div>
                      <div class="Card-category">Digital / xbox
                      </div>
                      <div class="Card-hover"><a class="Card-btn" href="#"><img src="{% static 'assets/img/icons/card/bookmark.svg' %}" alt="bookmark.svg"/></a><a class="Card-btn" href="#"><img src="{% static 'assets/img/icons/card/cart.svg' %}" alt="cart.svg"/></a><a class="Card-btn" href="compare.html"><img src="{% static 'assets/img/icons/card/change.svg' %}" alt="change.svg"/></a>
                      </div>
                    </div>
                  </div>
                  <div class="Card-sale">-60%
                  </div>
                </div>
              </div>
            </div>
            <div class="Slider-item">
              <div class="Slider-content">
                <div class="Card"><a class="Card-picture" href="#"><img src="{% static 'assets/img/content/home/card.jpg' %}" alt="card.jpg"/></a>
                  <div class="Card-content">
                    <strong class="Card-title"><a href="#">Corsair Carbide Series Arctic White Steel</a>
                    </strong>
                    <div class="Card-description">
                      <div class="Card-cost"><span class="Card-price">$210.00</span>
                      </div>
                      <div class="Card-category">Media / xbox
                      </div>
                      <div class="Card-hover"><a class="Card-btn" href="#"><img src="{% static 'assets/img/icons/card/bookmark.svg' %}" alt="bookmark.svg"/></a><a class="Card-btn" href="#"><img src="{% static 'assets/img/icons/card/cart.svg' %}" alt="cart.svg"/></a><a class="Card-btn" href="compare.html"><img src="{% static 'assets/img/icons/card/change.svg' %}" alt="change.svg"/></a>
                      </div>
                    </div>
                  </div>
                  <div class="Card-sale">-60%
                  </div>
                </div>
              </div>
            </div>
            <div class="Slider-item">
              <div class="Slider-content">
                <div class="Card"><a class="Card-picture" href="#"><img src="{% static 'assets/img/content/home/card.jpg' %}" alt="card.jpg"/></a>
                  <div class="Card-content">
                    <strong class="Card-title"><a href="#">Mavic PRO Mini Drones Hobby RC Quadcopter</a>
                    </strong>
                    <div class="Card-description">
                      <div class="Card-cost"><span class="Card-priceOld">$115.00</span><span class="Card-price">$185.00</span>
                      </div>
                      <div class="Card-category">Digital / xbox
                      </div>
                      <div class="Card-hover"><a class="Card-btn" href="#"><img src="{% static 'assets/img/icons/card/bookmark.svg' %}" alt="bookmark.svg"/></a><a class="Card-btn" href="#"><img src="{% static 'assets/img/icons/card/cart.svg' %}" alt="cart.svg"/></a><a class="Card-btn" href="compare.html"><img src="{% static 'assets/img/icons/card/change.svg' %}" alt="change.svg"/></a>
                      </div>
                    </div>
                  </div>
                  <div class="Card-sale">-60%
                  </div>
                </div>
              </div>
            </div>
            <div class="Slider-item">
              <div class="Slider-content">
                <div class="Card"><a class="Card-picture" href="#"><img src="{% static 'assets/img/content/home/card.jpg' %}" alt="card.jpg"/></a>
                  <div class="Card-content">
                    <strong class="Card-title"><a href="#">Corsair Carbide Series Arctic White Steel</a>
                    </strong>
                    <div class="Card-description">
                      <div class="Card-cost"><span class="Card-price">$210.00</span>
                      </div>
                      <div class="Card-category">Media / xbox
                      </div>
                      <div class="Card-hover"><a class="Card-btn" href="#"><img src="{% static 'assets/img/icons/card/bookmark.svg' %}" alt="bookmark.svg"/></a><a class="Card-btn" href="#"><img src="{% static 'assets/img/icons/card/cart.svg' %}" alt="cart.svg"/></a><a class="Card-btn" href="compare.html"><img src="{% static 'assets/img/icons/card/change.svg' %}" alt="change.svg"/></a>
                      </div>
                    </div>
                  </div>
                  <div class="Card-sale">-60%
                  </div>
                </div>
              </div>
            </div>
          </div>
        </div>
      </div>
    </div>
  </div>
</div>
{% endblock %}

{% block footer %}
{% include 'elems/footer.html' %}
{% endblock %}

{% block scripts %}
{% endblock %}<|MERGE_RESOLUTION|>--- conflicted
+++ resolved
@@ -114,16 +114,10 @@
           </h2>
         </header>
         <div class="Cards">
-<<<<<<< HEAD
           {% for item, price_after_discount, discount in products %}
-          <div class="Card"><a class="Card-picture" href="#"><img src="{% static 'assets/img/content/home/card.jpg' %}" alt="card.jpg"/></a>
-=======
-          {% for item in products %}
-          
-          <div class="Card" type="submit">
+            <div class="Card" type="submit">
             <form method="get" action="{% url 'orders-polls:add_viewed' %}"></form>
             <button class="Card-picture" type="submit"><img src="{% static 'assets/img/content/home/card.jpg' %}" alt="card.jpg"/></button>
->>>>>>> 67648666
             <div class="Card-content">
                 <button class="Card-title" type="submit">
                   {{ item.product.name }}
@@ -149,7 +143,6 @@
                 </div>
               </div>
             </div>
-<<<<<<< HEAD
             {% if discount.type_of_discount == 'p' and not discount.set_discount %}
                 <div class="Card-sale">-{{ discount.percent|floatformat:0}}%
                 </div>
@@ -157,15 +150,11 @@
                 <div class="Card-sale" style="background-color: #d00d0d">{{ discount.amount|floatformat:0}}$
                 </div>
             {% endif %}
-=======
-            </form>
-            <div class="Card-sale">-{{ item.discount.percent|floatformat:"0" }}%
-            </div>
->>>>>>> 67648666
           </div>
           {% endfor %}
         </div>
 </div>
+
     </div>
   </div>
   <div class="Section Section_dark">
