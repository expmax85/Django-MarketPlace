{% extends 'base.html' %}
{% load static %}
{% load cache %}

{% block title %}
  Megano
{% endblock %}

{% block header %}
    {% include 'elems/header.html' %}
{% endblock %}

{% block main %}
    {% cache 30 banners_block %}
    {% block banners_block %}
        {% include 'elems/banner.html' %}
    {% endblock %}
    {% endcache %}
<div class="Middle">
  <div class="Section">
    <div class="wrap">
      <div class="BannersHome"><a class="BannersHomeBlock" href="#">
          <div class="BannersHomeBlock-row">
            <div class="BannersHomeBlock-block">
              <strong class="BannersHomeBlock-title">Video Cards
              </strong>
              <div class="BannersHomeBlock-content">from&#32;<span class="BannersHomeBlock-price">$199.00</span>
              </div>
            </div>
            <div class="BannersHomeBlock-block">
              <div class="BannersHomeBlock-img"><img src="{% static 'assets/img/content/home/videoca.png' %}" alt="videoca.png"/>
              </div>
            </div>
          </div></a><a class="BannersHomeBlock" href="#">
          <div class="BannersHomeBlock-row">
            <div class="BannersHomeBlock-block">
              <strong class="BannersHomeBlock-title">Head Phones
              </strong>
              <div class="BannersHomeBlock-content">from&#32;<span class="BannersHomeBlock-price">$210.00</span>
              </div>
            </div>
            <div class="BannersHomeBlock-block">
              <div class="BannersHomeBlock-img"><img src="{% static 'assets/img/content/home/videoca.png' %}" alt="videoca.png"/>
              </div>
            </div>
          </div></a><a class="BannersHomeBlock" href="#">
          <div class="BannersHomeBlock-row">
            <div class="BannersHomeBlock-block">
              <strong class="BannersHomeBlock-title">Bass Speakers
              </strong>
              <div class="BannersHomeBlock-content">from&#32;<span class="BannersHomeBlock-price">$159.00</span>
              </div>
            </div>
            <div class="BannersHomeBlock-block">
              <div class="BannersHomeBlock-img"><img src="{% static 'assets/img/content/home/videoca.png' %}" alt="videoca.png"/>
              </div>
            </div>
          </div></a>
      </div>
    </div>
  </div>
  <div class="Section Section_column Section_columnLeft Section_columnDesktop">
    <div class="wrap">
      <div class="Section-column">
        <div class="Section-columnSection Section-columnSection_mark">
          <header class="Section-columnHeader">
            <strong class="Section-columnTitle">Limited Deals
            </strong>
          </header>
          <div class="Card"><a class="Card-picture" href="#"><img src="{% static 'assets/img/content/home/card.jpg' %}" alt="card.jpg"/></a>
            <div class="Card-content">
              <strong class="Card-title"><a href="#">{{ special_product.product.name }}</a>
              </strong>
              <div class="Card-description">
                <div class="Card-cost"><span class="Card-priceOld">{{ special_product.price }}</span><span class="Card-price">{{ special_product.price_after_discount }}</span>
                </div>
                <div class="Card-category">{{ special_product.product.category }}
                </div>
              </div>
              <div class="CountDown" data-date="{{ update_time }}">
                <div class="CountDown-block">
                  <div class="CountDown-wrap">
                    <div class="CountDown-days">
                    </div><span class="CountDown-label">days</span>
                  </div>
                </div>
                <div class="CountDown-block">
                  <div class="CountDown-wrap">
                    <div class="CountDown-hours">
                    </div><span class="CountDown-label">hours</span>
                  </div>
                </div>
                <div class="CountDown-block">
                  <div class="CountDown-wrap">
                    <div class="CountDown-minutes">
                    </div><span class="CountDown-label">mins</span>
                  </div>
                </div>
                <div class="CountDown-block">
                  <div class="CountDown-wrap">
                    <div class="CountDown-secs">
                    </div><span class="CountDown-label">secs</span>
                  </div>
                </div>
              </div>
            </div>
          </div>
        </div>
      </div>

<div class="Section-content">
        <header class="Section-header">
          <h2 class="Section-title">Popular Products
          </h2>
        </header>
        <div class="Cards">
<<<<<<< HEAD
          {% for item, price_after_discount, discount in products %}
            <div class="Card" type="submit">
            <form method="get" action="{% url 'orders-polls:add_viewed' %}"></form>
=======
          {% for item in products %}
          
          <div class="Card" type="submit">
            <form method="get" action="{% url 'orders-polls:add_viewed' %}">
>>>>>>> 814e96a1
            <button class="Card-picture" type="submit"><img src="{% static 'assets/img/content/home/card.jpg' %}" alt="card.jpg"/></button>
            <div class="Card-content">
                <button class="Card-title" type="submit">
                  {{ item.product.name }}
                </button>
                <input type="hidden" name="seller_product_id" value="{{ item.id }}">
              <div class="Card-description">
                <div class="Card-cost">
                    <span class="Card-priceOld">{% if price_after_discount and not discount.set_discount %}${{ item.price }}{% endif %}</span>
                    <span class="Card-price">
                        {% if price_after_discount and not discount.set_discount %}
                            ${{ price_after_discount|floatformat:0 }}
                        {% else %}
                            ${{ item.price }}
                        {% endif %}
                    </span>
                </div>
                <div class="Card-category">{{ item.product.category }}
                </div>
                <div class="Card-hover">
                    <a class="Card-btn" href="#"><img src="{% static 'assets/img/icons/card/bookmark.svg' %}" alt="bookmark.svg"/></a>
                    <a class="Card-btn" href="{% url 'orders-polls:cart_add' item.id %}"><img src="{% static 'assets/img/icons/card/cart.svg' %}" alt="cart.svg"/></a>
                    <a class="Card-btn" href="{% url 'orders-polls:add-to-compare' item.id %}"><img src="{% static 'assets/img/icons/card/change.svg' %}" alt="change.svg"/></a>
                </div>
              </div>
            </div>
<<<<<<< HEAD
            {% if discount.type_of_discount == 'p' and not discount.set_discount %}
                <div class="Card-sale">-{{ discount.percent|floatformat:0}}%
                </div>
            {% elif discount.type_of_discount == 'f' and not discount.set_discount %}
                <div class="Card-sale" style="background-color: #d00d0d">-{{ discount.amount|floatformat:0}}$
                </div>
=======
            </form>
            {% if item.discount.percent %}
            <div class="Card-sale">-{{ item.discount.percent|floatformat:"0" }}%
            </div>
>>>>>>> 814e96a1
            {% endif %}
          </div>
          {% endfor %}
        </div>
</div>

    </div>
  </div>
  <div class="Section Section_dark">
    <div class="wrap">
      <div class="Section-content">
        <div class="Slider Slider_carousel">
          <header class="Section-header">
            <h2 class="Section-title">Hot Offers
            </h2>
            <div class="Section-control">
              <div class="Slider-navigate">
              </div>
            </div>
          </header>
          <div class="Slider-box Cards Cards_hz">
            <div class="Slider-item">
              <div class="Slider-content">
                <div class="Card"><a class="Card-picture" href="#"><img src="{% static 'assets/img/content/home/card.jpg' %}" alt="card.jpg"/></a>
                  <div class="Card-content">
                    <strong class="Card-title"><a href="#">Corsair Carbide Series Arctic White Steel</a>
                    </strong>
                    <div class="Card-description">
                      <div class="Card-cost"><span class="Card-priceOld">$115.00</span><span class="Card-price">$85.00</span>
                      </div>
                      <div class="Card-category">Games / xbox
                      </div>
                      <div class="Card-hover"><a class="Card-btn" href="#"><img src="{% static 'assets/img/icons/card/bookmark.svg' %}" alt="bookmark.svg"/></a><a class="Card-btn" href="#"><img src="{% static 'assets/img/icons/card/cart.svg' %}" alt="cart.svg"/></a><a class="Card-btn" href="compare.html"><img src="{% static 'assets/img/icons/card/change.svg' %}" alt="change.svg"/></a>
                      </div>
                    </div>
                  </div>
                  <div class="Card-sale">-60%
                  </div>
                </div>
              </div>
            </div>
            <div class="Slider-item">
              <div class="Slider-content">
                <div class="Card"><a class="Card-picture" href="#"><img src="{% static 'assets/img/content/home/card.jpg' %}" alt="card.jpg"/></a>
                  <div class="Card-content">
                    <strong class="Card-title"><a href="#">Barand New Phone Smart Business</a>
                    </strong>
                    <div class="Card-description">
                      <div class="Card-cost"><span class="Card-priceOld">$115.00</span><span class="Card-price">$85.00</span>
                      </div>
                      <div class="Card-category">Games / xbox
                      </div>
                      <div class="Card-hover"><a class="Card-btn" href="#"><img src="{% static 'assets/img/icons/card/bookmark.svg' %}" alt="bookmark.svg"/></a><a class="Card-btn" href="#"><img src="{% static 'assets/img/icons/card/cart.svg' %}" alt="cart.svg"/></a><a class="Card-btn" href="compare.html"><img src="{% static 'assets/img/icons/card/change.svg' %}" alt="change.svg"/></a>
                      </div>
                    </div>
                  </div>
                  <div class="Card-sale">-60%
                  </div>
                </div>
              </div>
            </div>
            <div class="Slider-item">
              <div class="Slider-content">
                <div class="Card"><a class="Card-picture" href="#"><img src="{% static 'assets/img/content/home/card.jpg' %}" alt="card.jpg"/></a>
                  <div class="Card-content">
                    <strong class="Card-title"><a href="#">Mavic PRO Mini Drones Hobby RC Quadcopter</a>
                    </strong>
                    <div class="Card-description">
                      <div class="Card-cost"><span class="Card-priceOld">$115.00</span><span class="Card-price">$185.00</span>
                      </div>
                      <div class="Card-category">Digital / xbox
                      </div>
                      <div class="Card-hover"><a class="Card-btn" href="#"><img src="{% static 'assets/img/icons/card/bookmark.svg' %}" alt="bookmark.svg"/></a><a class="Card-btn" href="#"><img src="{% static 'assets/img/icons/card/cart.svg' %}" alt="cart.svg"/></a><a class="Card-btn" href="compare.html"><img src="{% static 'assets/img/icons/card/change.svg' %}" alt="change.svg"/></a>
                      </div>
                    </div>
                  </div>
                  <div class="Card-sale">-60%
                  </div>
                </div>
              </div>
            </div>
            <div class="Slider-item">
              <div class="Slider-content">
                <div class="Card"><a class="Card-picture" href="#"><img src="{% static 'assets/img/content/home/card.jpg' %}" alt="card.jpg"/></a>
                  <div class="Card-content">
                    <strong class="Card-title"><a href="#">Corsair Carbide Series Arctic White Steel</a>
                    </strong>
                    <div class="Card-description">
                      <div class="Card-cost"><span class="Card-priceOld">$115.00</span><span class="Card-price">$85.00</span>
                      </div>
                      <div class="Card-category">Games / xbox
                      </div>
                      <div class="Card-hover"><a class="Card-btn" href="#"><img src="{% static 'assets/img/icons/card/bookmark.svg' %}" alt="bookmark.svg"/></a><a class="Card-btn" href="#"><img src="{% static 'assets/img/icons/card/cart.svg' %}" alt="cart.svg"/></a><a class="Card-btn" href="compare.html"><img src="{% static 'assets/img/icons/card/change.svg' %}" alt="change.svg"/></a>
                      </div>
                    </div>
                  </div>
                  <div class="Card-sale">-60%
                  </div>
                </div>
              </div>
            </div>
            <div class="Slider-item">
              <div class="Slider-content">
                <div class="Card"><a class="Card-picture" href="#"><img src="{% static 'assets/img/content/home/card.jpg' %}" alt="card.jpg"/></a>
                  <div class="Card-content">
                    <strong class="Card-title"><a href="#">Barand New Phone Smart Business</a>
                    </strong>
                    <div class="Card-description">
                      <div class="Card-cost"><span class="Card-priceOld">$115.00</span><span class="Card-price">$85.00</span>
                      </div>
                      <div class="Card-category">Games / xbox
                      </div>
                      <div class="Card-hover"><a class="Card-btn" href="#"><img src="{% static 'assets/img/icons/card/bookmark.svg' %}" alt="bookmark.svg"/></a><a class="Card-btn" href="#"><img src="{% static 'assets/img/icons/card/cart.svg' %}" alt="cart.svg"/></a><a class="Card-btn" href="compare.html"><img src="{% static 'assets/img/icons/card/change.svg' %}" alt="change.svg"/></a>
                      </div>
                    </div>
                  </div>
                  <div class="Card-sale">-60%
                  </div>
                </div>
              </div>
            </div>
            <div class="Slider-item">
              <div class="Slider-content">
                <div class="Card"><a class="Card-picture" href="#"><img src="{% static 'assets/img/content/home/card.jpg' %}" alt="card.jpg"/></a>
                  <div class="Card-content">
                    <strong class="Card-title"><a href="#">Mavic PRO Mini Drones Hobby RC Quadcopter</a>
                    </strong>
                    <div class="Card-description">
                      <div class="Card-cost"><span class="Card-priceOld">$115.00</span><span class="Card-price">$185.00</span>
                      </div>
                      <div class="Card-category">Digital / xbox
                      </div>
                      <div class="Card-hover"><a class="Card-btn" href="#"><img src="{% static 'assets/img/icons/card/bookmark.svg' %}" alt="bookmark.svg"/></a><a class="Card-btn" href="#"><img src="{% static 'assets/img/icons/card/cart.svg' %}" alt="cart.svg"/></a><a class="Card-btn" href="compare.html"><img src="{% static 'assets/img/icons/card/change.svg' %}" alt="change.svg"/></a>
                      </div>
                    </div>
                  </div>
                  <div class="Card-sale">-60%
                  </div>
                </div>
              </div>
            </div>
          </div>
        </div>
      </div>
    </div>
  </div>
  <div class="Section Section_column Section_columnRight">
    <div class="wrap">
      <div class="Section-column">
        <div class="Section-columnSection Section-columnSection_mark">
          <div class="media media_advantage">
            <div class="media-image"><img src="{% static 'assets/img/icons/advantages/shipping.svg' %}" alt="shipping.svg"/>
            </div>
            <div class="media-content">
              <strong class="media-title">Shipping & Returns
              </strong>
              <p class="media-text">World wide shipping
              </p>
            </div>
          </div>
        </div>
        <div class="Section-columnSection Section-columnSection_mark">
          <div class="media media_advantage">
            <div class="media-image"><img src="{% static 'assets/img/icons/advantages/moneyBack.svg' %}" alt="moneyBack.svg"/>
            </div>
            <div class="media-content">
              <strong class="media-title">Money Back
              </strong>
              <p class="media-text">Guaranted payments
              </p>
            </div>
          </div>
        </div>
        <div class="Section-columnSection Section-columnSection_mark">
          <div class="media media_advantage">
            <div class="media-image"><img src="{% static 'assets/img/icons/advantages/support.svg' %}" alt="support.svg"/>
            </div>
            <div class="media-content">
              <strong class="media-title">Support Policy
              </strong>
              <p class="media-text">Fast support team
              </p>
            </div>
          </div>
        </div>
        <div class="Section-columnSection Section-columnSection_mark">
          <div class="media media_advantage">
            <div class="media-image"><img src="{% static 'assets/img/icons/advantages/quality.svg' %}" alt="quality.svg"/>
            </div>
            <div class="media-content">
              <strong class="media-title">Quality Guarantee
              </strong>
              <p class="media-text">Best guaranted items
              </p>
            </div>
          </div>
        </div>
      </div>
      <div class="Section-content">
        <div class="Slider Slider_carousel">
          <header class="Section-header Section-header_close">
            <h2 class="Section-title">Limited edition
            </h2>
            <div class="Section-control">
              <div class="Slider-navigate">
              </div>
            </div>
          </header>
          <div class="Slider-box Cards">
            {% for limited_item in limited_products %}
            {% if limited_item.id != special_product.id %}
            <div class="Slider-item">
              <div class="Slider-content">
                <div class="Card"><a class="Card-picture" href="#"><img src="{% static 'assets/img/content/home/card.jpg' %}" alt="card.jpg"/></a>
                  <div class="Card-content">
                    <strong class="Card-title"><a href="#">{{limited_item.product.name}}</a>
                    </strong>
                    <div class="Card-description">
                      <div class="Card-cost"><span class="Card-priceOld">{{ limited_item.price }}</span>
                        <span class="Card-price">{{ limited_item.price_after_discount }}</span>
                      </div>
                      <div class="Card-category">{{ limited_item.product.category.name }}
                      </div>
                      <div class="Card-hover">
                        <a class="Card-btn" href="{{ limited_item.product.get_absolute_url }}"><img src="{% static 'assets/img/icons/card/bookmark.svg' %}" alt="bookmark.svg"/></a>
                        <a class="Card-btn" href="{% url 'orders-polls:cart_add' limited_item.id %}"><img src="{% static 'assets/img/icons/card/cart.svg' %}" alt="cart.svg"/></a>
                        <a class="Card-btn" href="{% url 'orders-polls:add-to-compare' limited_item.id %}"><img src="{% static 'assets/img/icons/card/change.svg' %}" alt="change.svg"/></a>
                      </div>
                    </div>
                  </div>
                  <div class="Card-sale">-60%
                  </div>
                </div>
              </div>
            </div>
            {% endif %}
            {% endfor %}
          </div>
        </div>
      </div>
    </div>
  </div>
</div>
{% endblock %}

{% block footer %}
{% include 'elems/footer.html' %}
{% endblock %}

{% block scripts %}
{% endblock %}<|MERGE_RESOLUTION|>--- conflicted
+++ resolved
@@ -1,5 +1,5 @@
 {% extends 'base.html' %}
-{% load static %}
+{% load static i18n%}
 {% load cache %}
 
 {% block title %}
@@ -17,113 +17,25 @@
     {% endblock %}
     {% endcache %}
 <div class="Middle">
-  <div class="Section">
-    <div class="wrap">
-      <div class="BannersHome"><a class="BannersHomeBlock" href="#">
-          <div class="BannersHomeBlock-row">
-            <div class="BannersHomeBlock-block">
-              <strong class="BannersHomeBlock-title">Video Cards
-              </strong>
-              <div class="BannersHomeBlock-content">from&#32;<span class="BannersHomeBlock-price">$199.00</span>
-              </div>
-            </div>
-            <div class="BannersHomeBlock-block">
-              <div class="BannersHomeBlock-img"><img src="{% static 'assets/img/content/home/videoca.png' %}" alt="videoca.png"/>
-              </div>
-            </div>
-          </div></a><a class="BannersHomeBlock" href="#">
-          <div class="BannersHomeBlock-row">
-            <div class="BannersHomeBlock-block">
-              <strong class="BannersHomeBlock-title">Head Phones
-              </strong>
-              <div class="BannersHomeBlock-content">from&#32;<span class="BannersHomeBlock-price">$210.00</span>
-              </div>
-            </div>
-            <div class="BannersHomeBlock-block">
-              <div class="BannersHomeBlock-img"><img src="{% static 'assets/img/content/home/videoca.png' %}" alt="videoca.png"/>
-              </div>
-            </div>
-          </div></a><a class="BannersHomeBlock" href="#">
-          <div class="BannersHomeBlock-row">
-            <div class="BannersHomeBlock-block">
-              <strong class="BannersHomeBlock-title">Bass Speakers
-              </strong>
-              <div class="BannersHomeBlock-content">from&#32;<span class="BannersHomeBlock-price">$159.00</span>
-              </div>
-            </div>
-            <div class="BannersHomeBlock-block">
-              <div class="BannersHomeBlock-img"><img src="{% static 'assets/img/content/home/videoca.png' %}" alt="videoca.png"/>
-              </div>
-            </div>
-          </div></a>
-      </div>
-    </div>
-  </div>
+    {% block random_categories %}
+        {% include 'elems/random_categories.html' %}
+    {% endblock %}
   <div class="Section Section_column Section_columnLeft Section_columnDesktop">
     <div class="wrap">
-      <div class="Section-column">
-        <div class="Section-columnSection Section-columnSection_mark">
-          <header class="Section-columnHeader">
-            <strong class="Section-columnTitle">Limited Deals
-            </strong>
-          </header>
-          <div class="Card"><a class="Card-picture" href="#"><img src="{% static 'assets/img/content/home/card.jpg' %}" alt="card.jpg"/></a>
-            <div class="Card-content">
-              <strong class="Card-title"><a href="#">{{ special_product.product.name }}</a>
-              </strong>
-              <div class="Card-description">
-                <div class="Card-cost"><span class="Card-priceOld">{{ special_product.price }}</span><span class="Card-price">{{ special_product.price_after_discount }}</span>
-                </div>
-                <div class="Card-category">{{ special_product.product.category }}
-                </div>
-              </div>
-              <div class="CountDown" data-date="{{ update_time }}">
-                <div class="CountDown-block">
-                  <div class="CountDown-wrap">
-                    <div class="CountDown-days">
-                    </div><span class="CountDown-label">days</span>
-                  </div>
-                </div>
-                <div class="CountDown-block">
-                  <div class="CountDown-wrap">
-                    <div class="CountDown-hours">
-                    </div><span class="CountDown-label">hours</span>
-                  </div>
-                </div>
-                <div class="CountDown-block">
-                  <div class="CountDown-wrap">
-                    <div class="CountDown-minutes">
-                    </div><span class="CountDown-label">mins</span>
-                  </div>
-                </div>
-                <div class="CountDown-block">
-                  <div class="CountDown-wrap">
-                    <div class="CountDown-secs">
-                    </div><span class="CountDown-label">secs</span>
-                  </div>
-                </div>
-              </div>
-            </div>
-          </div>
-        </div>
-      </div>
-
-<div class="Section-content">
+        {% if special_product %}
+        {% block special_product %}
+            {% include 'elems/special_product.html' %}
+        {% endblock %}
+        {% endif %}
+      <div class="Section-content">
         <header class="Section-header">
-          <h2 class="Section-title">Popular Products
+          <h2 class="Section-title">{%  trans 'Popular Products' %}
           </h2>
         </header>
         <div class="Cards">
-<<<<<<< HEAD
           {% for item, price_after_discount, discount in products %}
             <div class="Card" type="submit">
-            <form method="get" action="{% url 'orders-polls:add_viewed' %}"></form>
-=======
-          {% for item in products %}
-          
-          <div class="Card" type="submit">
             <form method="get" action="{% url 'orders-polls:add_viewed' %}">
->>>>>>> 814e96a1
             <button class="Card-picture" type="submit"><img src="{% static 'assets/img/content/home/card.jpg' %}" alt="card.jpg"/></button>
             <div class="Card-content">
                 <button class="Card-title" type="submit">
@@ -150,267 +62,29 @@
                 </div>
               </div>
             </div>
-<<<<<<< HEAD
+            </form>
             {% if discount.type_of_discount == 'p' and not discount.set_discount %}
                 <div class="Card-sale">-{{ discount.percent|floatformat:0}}%
                 </div>
             {% elif discount.type_of_discount == 'f' and not discount.set_discount %}
                 <div class="Card-sale" style="background-color: #d00d0d">-{{ discount.amount|floatformat:0}}$
                 </div>
-=======
-            </form>
-            {% if item.discount.percent %}
-            <div class="Card-sale">-{{ item.discount.percent|floatformat:"0" }}%
-            </div>
->>>>>>> 814e96a1
             {% endif %}
           </div>
           {% endfor %}
         </div>
-</div>
-
-    </div>
-  </div>
-  <div class="Section Section_dark">
-    <div class="wrap">
-      <div class="Section-content">
-        <div class="Slider Slider_carousel">
-          <header class="Section-header">
-            <h2 class="Section-title">Hot Offers
-            </h2>
-            <div class="Section-control">
-              <div class="Slider-navigate">
-              </div>
-            </div>
-          </header>
-          <div class="Slider-box Cards Cards_hz">
-            <div class="Slider-item">
-              <div class="Slider-content">
-                <div class="Card"><a class="Card-picture" href="#"><img src="{% static 'assets/img/content/home/card.jpg' %}" alt="card.jpg"/></a>
-                  <div class="Card-content">
-                    <strong class="Card-title"><a href="#">Corsair Carbide Series Arctic White Steel</a>
-                    </strong>
-                    <div class="Card-description">
-                      <div class="Card-cost"><span class="Card-priceOld">$115.00</span><span class="Card-price">$85.00</span>
-                      </div>
-                      <div class="Card-category">Games / xbox
-                      </div>
-                      <div class="Card-hover"><a class="Card-btn" href="#"><img src="{% static 'assets/img/icons/card/bookmark.svg' %}" alt="bookmark.svg"/></a><a class="Card-btn" href="#"><img src="{% static 'assets/img/icons/card/cart.svg' %}" alt="cart.svg"/></a><a class="Card-btn" href="compare.html"><img src="{% static 'assets/img/icons/card/change.svg' %}" alt="change.svg"/></a>
-                      </div>
-                    </div>
-                  </div>
-                  <div class="Card-sale">-60%
-                  </div>
-                </div>
-              </div>
-            </div>
-            <div class="Slider-item">
-              <div class="Slider-content">
-                <div class="Card"><a class="Card-picture" href="#"><img src="{% static 'assets/img/content/home/card.jpg' %}" alt="card.jpg"/></a>
-                  <div class="Card-content">
-                    <strong class="Card-title"><a href="#">Barand New Phone Smart Business</a>
-                    </strong>
-                    <div class="Card-description">
-                      <div class="Card-cost"><span class="Card-priceOld">$115.00</span><span class="Card-price">$85.00</span>
-                      </div>
-                      <div class="Card-category">Games / xbox
-                      </div>
-                      <div class="Card-hover"><a class="Card-btn" href="#"><img src="{% static 'assets/img/icons/card/bookmark.svg' %}" alt="bookmark.svg"/></a><a class="Card-btn" href="#"><img src="{% static 'assets/img/icons/card/cart.svg' %}" alt="cart.svg"/></a><a class="Card-btn" href="compare.html"><img src="{% static 'assets/img/icons/card/change.svg' %}" alt="change.svg"/></a>
-                      </div>
-                    </div>
-                  </div>
-                  <div class="Card-sale">-60%
-                  </div>
-                </div>
-              </div>
-            </div>
-            <div class="Slider-item">
-              <div class="Slider-content">
-                <div class="Card"><a class="Card-picture" href="#"><img src="{% static 'assets/img/content/home/card.jpg' %}" alt="card.jpg"/></a>
-                  <div class="Card-content">
-                    <strong class="Card-title"><a href="#">Mavic PRO Mini Drones Hobby RC Quadcopter</a>
-                    </strong>
-                    <div class="Card-description">
-                      <div class="Card-cost"><span class="Card-priceOld">$115.00</span><span class="Card-price">$185.00</span>
-                      </div>
-                      <div class="Card-category">Digital / xbox
-                      </div>
-                      <div class="Card-hover"><a class="Card-btn" href="#"><img src="{% static 'assets/img/icons/card/bookmark.svg' %}" alt="bookmark.svg"/></a><a class="Card-btn" href="#"><img src="{% static 'assets/img/icons/card/cart.svg' %}" alt="cart.svg"/></a><a class="Card-btn" href="compare.html"><img src="{% static 'assets/img/icons/card/change.svg' %}" alt="change.svg"/></a>
-                      </div>
-                    </div>
-                  </div>
-                  <div class="Card-sale">-60%
-                  </div>
-                </div>
-              </div>
-            </div>
-            <div class="Slider-item">
-              <div class="Slider-content">
-                <div class="Card"><a class="Card-picture" href="#"><img src="{% static 'assets/img/content/home/card.jpg' %}" alt="card.jpg"/></a>
-                  <div class="Card-content">
-                    <strong class="Card-title"><a href="#">Corsair Carbide Series Arctic White Steel</a>
-                    </strong>
-                    <div class="Card-description">
-                      <div class="Card-cost"><span class="Card-priceOld">$115.00</span><span class="Card-price">$85.00</span>
-                      </div>
-                      <div class="Card-category">Games / xbox
-                      </div>
-                      <div class="Card-hover"><a class="Card-btn" href="#"><img src="{% static 'assets/img/icons/card/bookmark.svg' %}" alt="bookmark.svg"/></a><a class="Card-btn" href="#"><img src="{% static 'assets/img/icons/card/cart.svg' %}" alt="cart.svg"/></a><a class="Card-btn" href="compare.html"><img src="{% static 'assets/img/icons/card/change.svg' %}" alt="change.svg"/></a>
-                      </div>
-                    </div>
-                  </div>
-                  <div class="Card-sale">-60%
-                  </div>
-                </div>
-              </div>
-            </div>
-            <div class="Slider-item">
-              <div class="Slider-content">
-                <div class="Card"><a class="Card-picture" href="#"><img src="{% static 'assets/img/content/home/card.jpg' %}" alt="card.jpg"/></a>
-                  <div class="Card-content">
-                    <strong class="Card-title"><a href="#">Barand New Phone Smart Business</a>
-                    </strong>
-                    <div class="Card-description">
-                      <div class="Card-cost"><span class="Card-priceOld">$115.00</span><span class="Card-price">$85.00</span>
-                      </div>
-                      <div class="Card-category">Games / xbox
-                      </div>
-                      <div class="Card-hover"><a class="Card-btn" href="#"><img src="{% static 'assets/img/icons/card/bookmark.svg' %}" alt="bookmark.svg"/></a><a class="Card-btn" href="#"><img src="{% static 'assets/img/icons/card/cart.svg' %}" alt="cart.svg"/></a><a class="Card-btn" href="compare.html"><img src="{% static 'assets/img/icons/card/change.svg' %}" alt="change.svg"/></a>
-                      </div>
-                    </div>
-                  </div>
-                  <div class="Card-sale">-60%
-                  </div>
-                </div>
-              </div>
-            </div>
-            <div class="Slider-item">
-              <div class="Slider-content">
-                <div class="Card"><a class="Card-picture" href="#"><img src="{% static 'assets/img/content/home/card.jpg' %}" alt="card.jpg"/></a>
-                  <div class="Card-content">
-                    <strong class="Card-title"><a href="#">Mavic PRO Mini Drones Hobby RC Quadcopter</a>
-                    </strong>
-                    <div class="Card-description">
-                      <div class="Card-cost"><span class="Card-priceOld">$115.00</span><span class="Card-price">$185.00</span>
-                      </div>
-                      <div class="Card-category">Digital / xbox
-                      </div>
-                      <div class="Card-hover"><a class="Card-btn" href="#"><img src="{% static 'assets/img/icons/card/bookmark.svg' %}" alt="bookmark.svg"/></a><a class="Card-btn" href="#"><img src="{% static 'assets/img/icons/card/cart.svg' %}" alt="cart.svg"/></a><a class="Card-btn" href="compare.html"><img src="{% static 'assets/img/icons/card/change.svg' %}" alt="change.svg"/></a>
-                      </div>
-                    </div>
-                  </div>
-                  <div class="Card-sale">-60%
-                  </div>
-                </div>
-              </div>
-            </div>
-          </div>
-        </div>
       </div>
     </div>
   </div>
-  <div class="Section Section_column Section_columnRight">
-    <div class="wrap">
-      <div class="Section-column">
-        <div class="Section-columnSection Section-columnSection_mark">
-          <div class="media media_advantage">
-            <div class="media-image"><img src="{% static 'assets/img/icons/advantages/shipping.svg' %}" alt="shipping.svg"/>
-            </div>
-            <div class="media-content">
-              <strong class="media-title">Shipping & Returns
-              </strong>
-              <p class="media-text">World wide shipping
-              </p>
-            </div>
-          </div>
-        </div>
-        <div class="Section-columnSection Section-columnSection_mark">
-          <div class="media media_advantage">
-            <div class="media-image"><img src="{% static 'assets/img/icons/advantages/moneyBack.svg' %}" alt="moneyBack.svg"/>
-            </div>
-            <div class="media-content">
-              <strong class="media-title">Money Back
-              </strong>
-              <p class="media-text">Guaranted payments
-              </p>
-            </div>
-          </div>
-        </div>
-        <div class="Section-columnSection Section-columnSection_mark">
-          <div class="media media_advantage">
-            <div class="media-image"><img src="{% static 'assets/img/icons/advantages/support.svg' %}" alt="support.svg"/>
-            </div>
-            <div class="media-content">
-              <strong class="media-title">Support Policy
-              </strong>
-              <p class="media-text">Fast support team
-              </p>
-            </div>
-          </div>
-        </div>
-        <div class="Section-columnSection Section-columnSection_mark">
-          <div class="media media_advantage">
-            <div class="media-image"><img src="{% static 'assets/img/icons/advantages/quality.svg' %}" alt="quality.svg"/>
-            </div>
-            <div class="media-content">
-              <strong class="media-title">Quality Guarantee
-              </strong>
-              <p class="media-text">Best guaranted items
-              </p>
-            </div>
-          </div>
-        </div>
-      </div>
-      <div class="Section-content">
-        <div class="Slider Slider_carousel">
-          <header class="Section-header Section-header_close">
-            <h2 class="Section-title">Limited edition
-            </h2>
-            <div class="Section-control">
-              <div class="Slider-navigate">
-              </div>
-            </div>
-          </header>
-          <div class="Slider-box Cards">
-            {% for limited_item in limited_products %}
-            {% if limited_item.id != special_product.id %}
-            <div class="Slider-item">
-              <div class="Slider-content">
-                <div class="Card"><a class="Card-picture" href="#"><img src="{% static 'assets/img/content/home/card.jpg' %}" alt="card.jpg"/></a>
-                  <div class="Card-content">
-                    <strong class="Card-title"><a href="#">{{limited_item.product.name}}</a>
-                    </strong>
-                    <div class="Card-description">
-                      <div class="Card-cost"><span class="Card-priceOld">{{ limited_item.price }}</span>
-                        <span class="Card-price">{{ limited_item.price_after_discount }}</span>
-                      </div>
-                      <div class="Card-category">{{ limited_item.product.category.name }}
-                      </div>
-                      <div class="Card-hover">
-                        <a class="Card-btn" href="{{ limited_item.product.get_absolute_url }}"><img src="{% static 'assets/img/icons/card/bookmark.svg' %}" alt="bookmark.svg"/></a>
-                        <a class="Card-btn" href="{% url 'orders-polls:cart_add' limited_item.id %}"><img src="{% static 'assets/img/icons/card/cart.svg' %}" alt="cart.svg"/></a>
-                        <a class="Card-btn" href="{% url 'orders-polls:add-to-compare' limited_item.id %}"><img src="{% static 'assets/img/icons/card/change.svg' %}" alt="change.svg"/></a>
-                      </div>
-                    </div>
-                  </div>
-                  <div class="Card-sale">-60%
-                  </div>
-                </div>
-              </div>
-            </div>
-            {% endif %}
-            {% endfor %}
-          </div>
-        </div>
-      </div>
-    </div>
-  </div>
+    {% block hot_offers %}
+        {% include 'elems/hot_offers.html' %}
+    {% endblock %}
+    {% block limited_products %}
+        {% include 'elems/limited_products.html' %}
+    {% endblock %}
 </div>
 {% endblock %}
 
 {% block footer %}
-{% include 'elems/footer.html' %}
-{% endblock %}
-
-{% block scripts %}
+    {% include 'elems/footer.html' %}
 {% endblock %}