{% extends 'base.html' %}
{% load static %}
{% load i18n %}
{% block title %}
   {% trans 'Order history' %}
{% endblock %}
{%block header %}
   {% include 'elems/header.html' %}
{% endblock %}
{% block main %}
  <div class="Middle Middle_top">
    <div class="Middle-top">
      <div class="wrap">
        <div class="Middle-header">
          <h1 class="Middle-title">{% trans 'Orders history' %}
          </h1>
          <ul class="breadcrumbs Middle-breadcrumbs">
            <li class="breadcrumbs-item"><a href="index.html">home</a>
            </li>
            <li class="breadcrumbs-item breadcrumbs-item_current"><span>{% trans 'orders history' %}</span>
            </li>
          </ul>
        </div>
      </div>
    </div>
    <div class="Section Section_column Section_columnLeft">
      <div class="wrap">
        <div class="Section-column">
          <div class="Section-columnSection">
            <header class="Section-header">
              <strong class="Section-title">{% trans 'orders history' %}
              </strong>
            </header>
            <div class="Section-columnContent">
              <div class="NavigateProfile">
                <ul class="menu menu_vt">
                  <li class="menu-item"><a class="menu-link" href="{% url 'profiles-polls:private-room' %}">{% trans 'Account info' %}</a>
                  </li>
                  <li class="menu-item"><a class="menu-link" href="{% url 'profiles-polls:account-edit' %}">{% trans 'Profile' %}</a>
                  </li>
                  <li class="menu-item_ACTIVE menu-item"><a class="menu-link" href="#">{% trans 'Purchases history' %}</a>
                  </li>
                  <li class="menu-item"><a class="menu-link" href="{% url 'orders-polls:viewed' %}">{% trans 'Views history' %}</a>
                  </li>
                  {% if perms.profiles_app.Sellers %}
                  <li class="menu-item"><a class="menu-link" href="{% url 'stores-polls:sellers-room' %}">{% trans 'Sellers room' %}</a>
                  </li>
                  {% endif %}
                </ul>
              </div>
            </div>
          </div>
        </div>
        <div class="Section-content">
          <div class="Orders">
            {% for order in orders %}
            <!--Данные о заказах-->
            <div class="Order Order_anons">
              <div class="Order-personal">
                <div class="row">
                  <div class="row-block"><a class="Order-title" href="{{ order.id }}">{% trans 'Order' %}&#32;<span class="Order-numberOrder">{{ order.id }}</span>&#32;{% trans 'from' %}&#32;<span class="Order-dateOrder">{{ order.ordered }}</span></a>
                  </div>
                  <div class="row-block">
                    <div class="Order-info Order-info_delivery">
                      <div class="Order-infoType">{% trans 'Delivery' %}:
                      </div>
                      
                      <div class="Order-infoContent">
                        {% if order.delivery == 'reg' %}
                          {% trans 'Regular delivery' %}
                        {% else %}
                        {% trans 'Express delivery' %}
                        {% endif %}
                      </div>
                      
                    </div>
                    <div class="Order-info Order-info_pay">
                      <div class="Order-infoType">{% trans 'Payment' %}:
                      </div>
                      <div class="Order-infoContent">
                        {% if order.payment_method == 'card' %}
                          {% trans 'Card' %}
                        {% else %}
                        {% trans 'Cash' %}
                        {% endif %}
                      </div>
                    </div>
                    <div class="Order-info">
                      <div class="Order-infoType">{% trans 'Price' %}:
                      </div>
                      <div class="Order-infoContent"><span class="Order-price">{{ order.total_discounted_sum }}$</span><span class="Order-price_old">{{ order.total_sum }}$</span>
                      </div>
                    </div>
                    <div class="Order-info Order-info_status">
                      <div class="Order-infoType">{% trans 'Status' %}:
                      </div>
                      
                      <div class="Order-infoContent">
<<<<<<< HEAD
                        {% if order.is_paid %}
                        {% trans 'Paiid' %}
=======
                        {% if order.paid %}
                        {% trans 'Paid' %}
>>>>>>> 67648666
                        {% else %}
                        {% trans 'Not paid' %}
                        {% endif %}
                      </div>
                      
                    </div>
                  </div>
                </div>
              </div>
            </div>
            {% endfor %}
          </div>
        </div>
      </div>
    </div>
  </div>
{% endblock %}
{% block footer %}
{% include 'elems/footer.html' %}
{% endblock %}
{% block scripts %}
  <script src="assets/plg/jQuery/jquery-3.5.0.slim.min.js"></script>
  <script src="assets/plg/form/jquery.form.js"></script>
  <script src="assets/plg/form/jquery.maskedinput.min.js"></script>
  <script src="assets/plg/range/ion.rangeSlider.min.js"></script>
  <script src="assets/plg/Slider/slick.min.js"></script>
  <script src="assets/js/scripts.js"></script>
{% endblock %}<|MERGE_RESOLUTION|>--- conflicted
+++ resolved
@@ -96,13 +96,8 @@
                       </div>
                       
                       <div class="Order-infoContent">
-<<<<<<< HEAD
-                        {% if order.is_paid %}
-                        {% trans 'Paiid' %}
-=======
                         {% if order.paid %}
                         {% trans 'Paid' %}
->>>>>>> 67648666
                         {% else %}
                         {% trans 'Not paid' %}
                         {% endif %}
