{% load static %}
{% load i18n %}
<<<<<<< HEAD
=======
{% load categories_tag %}

>>>>>>> d566a03d

{% include 'elems/menu_head.html' %}
<div class="Header-searchWrap">
    <div class="wrap">
        <div class="Header-categories">
            <div class="CategoriesButton">
                <div class="CategoriesButton-title">
                    <div class="CategoriesButton-icon"><img src="{% static 'assets/img/icons/allDep.svg' %}"
                                                            alt="allDep.svg"/>
                    </div>
                    <span class="CategoriesButton-text">{% trans 'All Departments' %}</span>
                    <div class="CategoriesButton-arrow">
                    </div>
                </div>
                <div class="CategoriesButton-content">

<<<<<<< HEAD
                    {% if categories %}
                    {% for elem in categories %}
                    <div class="CategoriesButton-link"><a href="{% url 'catalog_by_category_url' elem.slug %}">
                        <div class="CategoriesButton-icon"><img src="{% static 'assets/img/icons/departments/1.svg' %}"
                                                                alt="1.svg"/>
                        </div>
<!--                        <span class="CategoriesButton-text">{% trans 'Accessories' %}</span></a>-->
                        <span class="CategoriesButton-text">{{elem.name}}</span></a>
                    </div>

                    {% endfor %}
                    {% endif %}
                    <!--            <div class="CategoriesButton-link"><a href="#">-->
                    <!--                <div class="CategoriesButton-icon"><img src="{% static 'assets/img/icons/departments/2.svg' %}" alt="2.svg"/>-->
                    <!--                </div><span class="CategoriesButton-text">{% trans 'Bags' %}</span></a>-->
                    <!--            </div>-->
                    <!--            <div class="CategoriesButton-link"><a href="#">-->
                    <!--                <div class="CategoriesButton-icon"><img src="{% static 'assets/img/icons/departments/3.svg' %}" alt="3.svg"/>-->
                    <!--                </div><span class="CategoriesButton-text">{% trans 'Cameras' %}</span></a><a class="CategoriesButton-arrow" href="#"></a>-->
                    <!--            <div class="CategoriesButton-submenu"><a class="CategoriesButton-link" href="#">-->
                    <!--                <div class="CategoriesButton-icon"><img src="{% static 'assets/img/icons/departments/1.svg' %}" alt="1.svg"/>-->
                    <!--                </div><span class="CategoriesButton-text">{% trans 'Accessories' %}</span></a><a class="CategoriesButton-link" href="#">-->
                    <!--                <div class="CategoriesButton-icon"><img src="{% static 'assets/img/icons/departments/2.svg' %}" alt="2.svg"/>-->
                    <!--                </div><span class="CategoriesButton-text">{% trans 'Bags' %}</span></a>-->
                    <!--            </div>-->
                    <!--            </div>-->
                    <!--            <div class="CategoriesButton-link"><a href="#">-->
                    <!--                <div class="CategoriesButton-icon"><img src="{% static 'assets/img/icons/departments/4.svg' %}" alt="4.svg"/>-->
                    <!--                </div><span class="CategoriesButton-text">{% trans 'Clothings' %}</span></a>-->
                    <!--            </div>-->
                    <!--            <div class="CategoriesButton-link"><a href="#">-->
                    <!--                <div class="CategoriesButton-icon"><img src="{% static 'assets/img/icons/departments/5.svg' %}" alt="5.svg"/>-->
                    <!--                </div><span class="CategoriesButton-text">{% trans 'Electronics' %}</span></a>-->
                    <!--            </div>-->
                    <!--            <div class="CategoriesButton-link"><a href="#">-->
                    <!--                <div class="CategoriesButton-icon"><img src="{% static 'assets/img/icons/departments/6.svg' %}" alt="6.svg"/>-->
                    <!--                </div><span class="CategoriesButton-text">{% trans 'Fashion' %}</span></a>-->
                    <!--            </div>-->
                    <!--            <div class="CategoriesButton-link"><a href="#">-->
                    <!--                <div class="CategoriesButton-icon"><img src="{% static 'assets/img/icons/departments/7.svg' %}" alt="7.svg"/>-->
                    <!--                </div><span class="CategoriesButton-text">{% trans 'Furniture' %}</span></a><a class="CategoriesButton-arrow" href="#"></a>-->
                    <!--            <div class="CategoriesButton-submenu"><a class="CategoriesButton-link" href="#">-->
                    <!--                <div class="CategoriesButton-icon"><img src="{% static 'assets/img/icons/departments/1.svg' %}" alt="1.svg"/>-->
                    <!--                </div><span class="CategoriesButton-text">{% trans 'Accessories' %}</span></a><a class="CategoriesButton-link" href="#">-->
                    <!--                <div class="CategoriesButton-icon"><img src="{% static 'assets/img/icons/departments/2.svg' %}" alt="2.svg"/>-->
                    <!--                </div><span class="CategoriesButton-text">{% trans 'Bags' %}</span></a>-->
                    <!--            </div>-->
                    <!--            </div>-->
                    <!--            <div class="CategoriesButton-link"><a href="#">-->
                    <!--                <div class="CategoriesButton-icon"><img src="{% static 'assets/img/icons/departments/8.svg' %}" alt="8.svg"/>-->
                    <!--                </div><span class="CategoriesButton-text">{% trans 'Lightings' %}</span></a>-->
                    <!--            </div>-->
                    <!--            <div class="CategoriesButton-link"><a href="#">-->
                    <!--                <div class="CategoriesButton-icon"><img src="{% static 'assets/img/icons/departments/9.svg' %}" alt="9.svg"/>-->
                    <!--                </div><span class="CategoriesButton-text">{% trans 'Mobiles' %}</span></a>-->
                    <!--            </div>-->
                    <!--            <div class="CategoriesButton-link"><a href="#">-->
                    <!--                <div class="CategoriesButton-icon"><img src="{% static 'assets/img/icons/departments/10.svg' %}" alt="10.svg"/>-->
                    <!--                </div><span class="CategoriesButton-text">{% trans 'Trends' %}</span></a>-->
                    <!--            </div>-->
                    <!--            <div class="CategoriesButton-link"><a href="#">-->
                    <!--                <div class="CategoriesButton-icon"><img src="{% static 'assets/img/icons/departments/11.svg' %}" alt="11.svg"/>-->
                    <!--                </div><span class="CategoriesButton-text">{% trans 'More' %}</span></a><a class="CategoriesButton-arrow" href="#"></a>-->
                    <!--            <div class="CategoriesButton-submenu"><a class="CategoriesButton-link" href="#">-->
                    <!--                <div class="CategoriesButton-icon"><img src="{% static 'assets/img/icons/departments/1.svg' %}" alt="1.svg"/>-->
                    <!--                </div><span class="CategoriesButton-text">{% trans 'Accessories' %}</span></a><a class="CategoriesButton-link" href="#">-->
                    <!--                <div class="CategoriesButton-icon"><img src="{% static 'assets/img/icons/departments/2.svg' %}" alt="2.svg"/>-->
                    <!--                </div><span class="CategoriesButton-text">{% trans 'Bags' %}</span></a>-->
                    <!--            </div>-->
                    <!--            </div>-->
                    <!--            <div class="CategoriesButton-link"><a href="#">-->
                    <!--                <div class="CategoriesButton-icon"><img src="{% static 'assets/img/icons/departments/12.svg' %}" alt="12.svg"/>-->
                    <!--                </div><span class="CategoriesButton-text">{% trans 'Lightings' %}</span></a>-->
                    <!--            </div>-->
=======
                    {% load mptt_tags %}
                    {% get_tree_dict as dict %}

                    {% for key, value in dict.items %}

                    <div class="CategoriesButton-link">
                        <a href="{% url 'goods-polls:catalog_by_category_url' key.slug 'name_inc' 1 %}">
                            <div class="CategoriesButton-icon">
                                <img src="{% static 'assets/img/icons/departments/1.svg' %}" alt="1.svg"/>
                            </div>
                            <span class="CategoriesButton-text">{{ key.name }}</span>
                        </a>

                        {% if value %}
                        <a class="CategoriesButton-arrow" href="#"></a>
                        <div class="CategoriesButton-submenu">
                            {% for elem in value %}


                            <a class="CategoriesButton-link"
                               href="{% url 'goods-polls:catalog_by_category_url' elem.slug 'name_inc' 1 %}">
                                <div class="CategoriesButton-icon">
                                    <img src="{% static 'assets/img/icons/departments/1.svg' %}" alt="1.svg"/>
                                </div>
                                <span class="CategoriesButton-text">{{ elem.name }}</span>
                            </a>


                            {% endfor %}
                        </div>
                        {% endif %}
                    </div>

                    {% endfor %}
>>>>>>> d566a03d
                </div>
            </div>
        </div>
        <div class="Header-searchLink"><img src="{% static 'assets/img/icons/search.svg' %}" alt="search.svg"/>
        </div>
        <div class="Header-search">
            <div class="search">
                <form class="form form_search" action="#" method="post">
                    <input class="search-input" id="query" name="query" type="text"
                           placeholder="What are you looking for ..."/>
                    <button class="search-button" type="submit" name="search" id="search"><img
                            src="{% static 'assets/img/icons/search.svg' %}" alt="search.svg"/>{% trans 'Search' %}
                    </button>
                </form>
            </div>
        </div>
    </div>
</div><|MERGE_RESOLUTION|>--- conflicted
+++ resolved
@@ -1,10 +1,7 @@
 {% load static %}
 {% load i18n %}
-<<<<<<< HEAD
-=======
 {% load categories_tag %}
 
->>>>>>> d566a03d
 
 {% include 'elems/menu_head.html' %}
 <div class="Header-searchWrap">
@@ -21,82 +18,6 @@
                 </div>
                 <div class="CategoriesButton-content">
 
-<<<<<<< HEAD
-                    {% if categories %}
-                    {% for elem in categories %}
-                    <div class="CategoriesButton-link"><a href="{% url 'catalog_by_category_url' elem.slug %}">
-                        <div class="CategoriesButton-icon"><img src="{% static 'assets/img/icons/departments/1.svg' %}"
-                                                                alt="1.svg"/>
-                        </div>
-<!--                        <span class="CategoriesButton-text">{% trans 'Accessories' %}</span></a>-->
-                        <span class="CategoriesButton-text">{{elem.name}}</span></a>
-                    </div>
-
-                    {% endfor %}
-                    {% endif %}
-                    <!--            <div class="CategoriesButton-link"><a href="#">-->
-                    <!--                <div class="CategoriesButton-icon"><img src="{% static 'assets/img/icons/departments/2.svg' %}" alt="2.svg"/>-->
-                    <!--                </div><span class="CategoriesButton-text">{% trans 'Bags' %}</span></a>-->
-                    <!--            </div>-->
-                    <!--            <div class="CategoriesButton-link"><a href="#">-->
-                    <!--                <div class="CategoriesButton-icon"><img src="{% static 'assets/img/icons/departments/3.svg' %}" alt="3.svg"/>-->
-                    <!--                </div><span class="CategoriesButton-text">{% trans 'Cameras' %}</span></a><a class="CategoriesButton-arrow" href="#"></a>-->
-                    <!--            <div class="CategoriesButton-submenu"><a class="CategoriesButton-link" href="#">-->
-                    <!--                <div class="CategoriesButton-icon"><img src="{% static 'assets/img/icons/departments/1.svg' %}" alt="1.svg"/>-->
-                    <!--                </div><span class="CategoriesButton-text">{% trans 'Accessories' %}</span></a><a class="CategoriesButton-link" href="#">-->
-                    <!--                <div class="CategoriesButton-icon"><img src="{% static 'assets/img/icons/departments/2.svg' %}" alt="2.svg"/>-->
-                    <!--                </div><span class="CategoriesButton-text">{% trans 'Bags' %}</span></a>-->
-                    <!--            </div>-->
-                    <!--            </div>-->
-                    <!--            <div class="CategoriesButton-link"><a href="#">-->
-                    <!--                <div class="CategoriesButton-icon"><img src="{% static 'assets/img/icons/departments/4.svg' %}" alt="4.svg"/>-->
-                    <!--                </div><span class="CategoriesButton-text">{% trans 'Clothings' %}</span></a>-->
-                    <!--            </div>-->
-                    <!--            <div class="CategoriesButton-link"><a href="#">-->
-                    <!--                <div class="CategoriesButton-icon"><img src="{% static 'assets/img/icons/departments/5.svg' %}" alt="5.svg"/>-->
-                    <!--                </div><span class="CategoriesButton-text">{% trans 'Electronics' %}</span></a>-->
-                    <!--            </div>-->
-                    <!--            <div class="CategoriesButton-link"><a href="#">-->
-                    <!--                <div class="CategoriesButton-icon"><img src="{% static 'assets/img/icons/departments/6.svg' %}" alt="6.svg"/>-->
-                    <!--                </div><span class="CategoriesButton-text">{% trans 'Fashion' %}</span></a>-->
-                    <!--            </div>-->
-                    <!--            <div class="CategoriesButton-link"><a href="#">-->
-                    <!--                <div class="CategoriesButton-icon"><img src="{% static 'assets/img/icons/departments/7.svg' %}" alt="7.svg"/>-->
-                    <!--                </div><span class="CategoriesButton-text">{% trans 'Furniture' %}</span></a><a class="CategoriesButton-arrow" href="#"></a>-->
-                    <!--            <div class="CategoriesButton-submenu"><a class="CategoriesButton-link" href="#">-->
-                    <!--                <div class="CategoriesButton-icon"><img src="{% static 'assets/img/icons/departments/1.svg' %}" alt="1.svg"/>-->
-                    <!--                </div><span class="CategoriesButton-text">{% trans 'Accessories' %}</span></a><a class="CategoriesButton-link" href="#">-->
-                    <!--                <div class="CategoriesButton-icon"><img src="{% static 'assets/img/icons/departments/2.svg' %}" alt="2.svg"/>-->
-                    <!--                </div><span class="CategoriesButton-text">{% trans 'Bags' %}</span></a>-->
-                    <!--            </div>-->
-                    <!--            </div>-->
-                    <!--            <div class="CategoriesButton-link"><a href="#">-->
-                    <!--                <div class="CategoriesButton-icon"><img src="{% static 'assets/img/icons/departments/8.svg' %}" alt="8.svg"/>-->
-                    <!--                </div><span class="CategoriesButton-text">{% trans 'Lightings' %}</span></a>-->
-                    <!--            </div>-->
-                    <!--            <div class="CategoriesButton-link"><a href="#">-->
-                    <!--                <div class="CategoriesButton-icon"><img src="{% static 'assets/img/icons/departments/9.svg' %}" alt="9.svg"/>-->
-                    <!--                </div><span class="CategoriesButton-text">{% trans 'Mobiles' %}</span></a>-->
-                    <!--            </div>-->
-                    <!--            <div class="CategoriesButton-link"><a href="#">-->
-                    <!--                <div class="CategoriesButton-icon"><img src="{% static 'assets/img/icons/departments/10.svg' %}" alt="10.svg"/>-->
-                    <!--                </div><span class="CategoriesButton-text">{% trans 'Trends' %}</span></a>-->
-                    <!--            </div>-->
-                    <!--            <div class="CategoriesButton-link"><a href="#">-->
-                    <!--                <div class="CategoriesButton-icon"><img src="{% static 'assets/img/icons/departments/11.svg' %}" alt="11.svg"/>-->
-                    <!--                </div><span class="CategoriesButton-text">{% trans 'More' %}</span></a><a class="CategoriesButton-arrow" href="#"></a>-->
-                    <!--            <div class="CategoriesButton-submenu"><a class="CategoriesButton-link" href="#">-->
-                    <!--                <div class="CategoriesButton-icon"><img src="{% static 'assets/img/icons/departments/1.svg' %}" alt="1.svg"/>-->
-                    <!--                </div><span class="CategoriesButton-text">{% trans 'Accessories' %}</span></a><a class="CategoriesButton-link" href="#">-->
-                    <!--                <div class="CategoriesButton-icon"><img src="{% static 'assets/img/icons/departments/2.svg' %}" alt="2.svg"/>-->
-                    <!--                </div><span class="CategoriesButton-text">{% trans 'Bags' %}</span></a>-->
-                    <!--            </div>-->
-                    <!--            </div>-->
-                    <!--            <div class="CategoriesButton-link"><a href="#">-->
-                    <!--                <div class="CategoriesButton-icon"><img src="{% static 'assets/img/icons/departments/12.svg' %}" alt="12.svg"/>-->
-                    <!--                </div><span class="CategoriesButton-text">{% trans 'Lightings' %}</span></a>-->
-                    <!--            </div>-->
-=======
                     {% load mptt_tags %}
                     {% get_tree_dict as dict %}
 
@@ -131,7 +52,6 @@
                     </div>
 
                     {% endfor %}
->>>>>>> d566a03d
                 </div>
             </div>
         </div>
