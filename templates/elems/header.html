{% load static %}
{% load i18n %}
{% load goods_tags %}


{% include 'elems/menu_head.html' %}
<div class="Header-searchWrap">
    <div class="wrap">
        <div class="Header-categories">
            <div class="CategoriesButton">
                <div class="CategoriesButton-title">
                    <div class="CategoriesButton-icon"><img src="{% static 'assets/img/icons/allDep.svg' %}"
                                                            alt="allDep.svg"/>
                    </div>
                    <span class="CategoriesButton-text">{% trans 'All Departments' %}</span>
                    <div class="CategoriesButton-arrow">
                    </div>
                </div>
                <div class="CategoriesButton-content">

                    <!--                    {% load mptt_tags %}-->
                    {% get_tree_dict as dict %}

                    {% for key, value in dict.items %}

                    <div class="CategoriesButton-link">
                        <a href="{% url 'goods-polls:catalog_url' %}?slug={{key.slug}}">
                            <div class="CategoriesButton-icon">
<<<<<<< HEAD
                                <img src="{{ MEDIAROOT }}/uploads/{{ key.icon }}" alt="image_category"
                                     style="width: 100%">
=======
                                <img src="{{ key.icon_url }}" alt="image_category" style="width: 100%">
>>>>>>> 2278e4b3
                            </div>
                            <span class="CategoriesButton-text">{{ key.name }}</span>
                        </a>

                        {% if value %}
                        <a class="CategoriesButton-arrow" href="#"></a>
                        <div class="CategoriesButton-submenu">
                            {% for elem in value %}


                            <a class="CategoriesButton-link"
                               href="{% url 'goods-polls:catalog_url' %}?slug={{elem.slug}}">
                                <div class="CategoriesButton-icon">
<<<<<<< HEAD
                                    <img src="{{ MEDIAROOT }}/uploads/{{ elem.icon }}" alt="image_category"
                                         style="width: 100%">
=======
                                <img src="{{ elem.icon_url }}" alt="image_category" style="width: 100%">
>>>>>>> 2278e4b3
                                </div>
                                <span class="CategoriesButton-text">{{ elem.name }}</span>
                            </a>


                            {% endfor %}
                        </div>
                        {% endif %}
                    </div>

                    {% endfor %}
                </div>
            </div>
        </div>
        <div class="Header-searchLink"><img src="{% static 'assets/img/icons/search.svg' %}" alt="search.svg"/>
        </div>
        <div class="Header-search">
            <div class="search" id="search_div"
                 data-search_query={{ search }}>

                <form class="form form_search" action="{% url 'goods-polls:catalog_url' %}" method="get"
                      name="search_form">
                    <input class="search-input" id="query" name="query" type="text"
                           placeholder="What are you looking for ...">
                    <button class="search-button" type="submit" id="search_btn" onclick="return false;">
                        <img src="{% static 'assets/img/icons/search.svg' %}" alt="search.svg"/>
                        {% trans 'Search' %}
                    </button>
                </form>

            </div>
        </div>
    </div>
</div><|MERGE_RESOLUTION|>--- conflicted
+++ resolved
@@ -18,7 +18,7 @@
                 </div>
                 <div class="CategoriesButton-content">
 
-                    <!--                    {% load mptt_tags %}-->
+<!--                    {% load mptt_tags %}-->
                     {% get_tree_dict as dict %}
 
                     {% for key, value in dict.items %}
@@ -26,12 +26,7 @@
                     <div class="CategoriesButton-link">
                         <a href="{% url 'goods-polls:catalog_url' %}?slug={{key.slug}}">
                             <div class="CategoriesButton-icon">
-<<<<<<< HEAD
-                                <img src="{{ MEDIAROOT }}/uploads/{{ key.icon }}" alt="image_category"
-                                     style="width: 100%">
-=======
                                 <img src="{{ key.icon_url }}" alt="image_category" style="width: 100%">
->>>>>>> 2278e4b3
                             </div>
                             <span class="CategoriesButton-text">{{ key.name }}</span>
                         </a>
@@ -45,12 +40,7 @@
                             <a class="CategoriesButton-link"
                                href="{% url 'goods-polls:catalog_url' %}?slug={{elem.slug}}">
                                 <div class="CategoriesButton-icon">
-<<<<<<< HEAD
-                                    <img src="{{ MEDIAROOT }}/uploads/{{ elem.icon }}" alt="image_category"
-                                         style="width: 100%">
-=======
                                 <img src="{{ elem.icon_url }}" alt="image_category" style="width: 100%">
->>>>>>> 2278e4b3
                                 </div>
                                 <span class="CategoriesButton-text">{{ elem.name }}</span>
                             </a>
