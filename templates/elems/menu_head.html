{% load static %}
{% load i18n %}
<div class="ControlPanel">
  <div class="wrap">
    <div class="row ControlPanel-row">
      <div class="row-block">
        <div class="row ControlPanel-rowSplit">
          <div class="row-block"><a class="ControlPanel-title" href="#">{% trans 'Free Delivery' %}</a>
          </div>
          <div class="row-block hide_700"><span class="ControlPanel-title">{% trans 'Follow Us' %}</span>
            <ul class="menu menu_img menu_smallImg ControlPanel-menu">
              <li class="menu-item"><a class="menu-link" href="#"><img src="{% static 'assets/img/icons/socialHeader/fb.svg' %}" alt="fb.svg"/></a>
              </li>
              <li class="menu-item"><a class="menu-link" href="#"><img src="{% static 'assets/img/icons/socialHeader/tw.svg' %}" alt="tw.svg"/></a>
              </li>
              <li class="menu-item"><a class="menu-link" href="#"><img src="{% static 'assets/img/icons/socialHeader/in.svg' %}" alt="in.svg"/></a>
              </li>
              <li class="menu-item"><a class="menu-link" href="#"><img src="{% static 'assets/img/icons/socialHeader/pt.svg' %}" alt="pt.svg"/></a>
              </li>
              <li class="menu-item"><a class="menu-link" href="#"><img src="{% static 'assets/img/icons/socialHeader/mail.svg' %}" alt="mail.svg"/></a>
              </li>
            </ul>
          </div>
        </div>
      </div>
      <nav class="row-block">
        <div class="row ControlPanel-rowSplit">
          <div class="row-block">
              {% if request.user.is_authenticated %}
                <a class="ControlPanel-title" href="{% url 'profiles-polls:private-room' %}">{% trans 'My Account' %}</a> / <a class="ControlPanel-title" href="{% url 'profiles-polls:logout' %}"> {% trans 'Logout' %}</a>
              {% else %}
                  <a class="ControlPanel-title" href="{% url 'profiles-polls:login' %}">{% trans 'Login' %}</a> / <a class="ControlPanel-title" href="{% url 'profiles-polls:register' %}">{% trans 'Register' %}</a>
              {% endif %}
          </div>
        </div>
      </nav>
    </div>
  </div>
  <!--+div.menuModal#navigate
  //    +menu([
  //        ['Главная','index.html'],
  //        ['Портфолио','index.html'],
  //        ['Мои проекты','index.html'],
  //        ['Контакты','index.html']
  //    ], page === 'article'? 'Портфолио': 'Главная')._main

  block
  -->
</div>
<div class="wrap">
  <div class="row Header-rowMain">
    <div class="row-block Header-logo"><a class="logo" href="/"><img class="logo-image" src="{% static 'assets/img/logo.png' %}" alt="logo.png"/></a>
    </div>
    <nav class="row-block row-block_right Header-menu">
      <div class="menuModal" id="navigate">
        <ul class="menu menu_main">
          <li class="menu-item"><a class="menu-link" href="/">{% trans 'Home' %}</a>
          </li>
          <li class="menu-item"><span class="menu-label menu-label_danger">New</span><a class="menu-link" href="#">{% trans 'Shop' %}</a>
          </li>
          <li class="menu-item"><a class="menu-link" href="#">{% trans 'Blog' %}</a>
          </li>
          <li class="menu-item"><span class="menu-label menu-label_success">{% trans 'Hot' %}</span><a class="menu-link" href="#">{% trans 'Gallery' %}</a>
          </li>
          <li class="menu-item"><a class="menu-link" href="#">{% trans 'Contacts' %}</a>
          </li>
          <li class="menu-item"><a class="menu-link" href="#">{% trans 'Purchase' %}</a>
          </li>
        </ul>
      </div>
    </nav>
    <div class="row-block">
      <div class="CartBlock">
<<<<<<< HEAD
          <a class="CartBlock-block" href="{% url 'orders-polls:compare' %}"><img class="CartBlock-img" src="{% static 'assets/img/icons/exchange.svg' %}" alt="exchange.svg"/><span class="CartBlock-amount">
            {% if request.session.compared.keys %}
            {{ request.session.compared.keys.count }}
            {% else %}
              0
            {% endif %}
          </span></a>
          <a class="CartBlock-block" href="{% url 'orders-polls:cart_detail' %}"><img class="CartBlock-img" src="{% static 'assets/img/icons/cart.svg' %}" alt="cart.svg"/><span class="CartBlock-amount">{{ cart.get_quantity }}</span></a>
=======
          <a class="CartBlock-block" href="{% url 'orders-polls:compare' %}"><img class="CartBlock-img" src="{% static 'assets/img/icons/exchange.svg' %}" alt="exchange.svg"/><span class="CartBlock-amount">{{ total_compared }}</span></a>
          <a class="CartBlock-block" href="{% url 'orders-polls:cart_detail' %}"><img class="CartBlock-img" src="{% static 'assets/img/icons/cart.svg' %}" alt="cart.svg"/><span class="CartBlock-amount">{{ total|default_if_none:"0" }}</span></a>
>>>>>>> c9486a44
        <div class="CartBlock-block"><span class="CartBlock-price">0.00$</span>
        </div>
      </div>
    </div>
    <div class="row-block Header-trigger"><a class="menuTrigger" href="#navigate">
        <div class="menuTrigger-content">{% trans 'Show navigation' %}
        </div><span></span><span></span><span></span></a>
    </div>
  </div>
</div><|MERGE_RESOLUTION|>--- conflicted
+++ resolved
@@ -71,19 +71,8 @@
     </nav>
     <div class="row-block">
       <div class="CartBlock">
-<<<<<<< HEAD
-          <a class="CartBlock-block" href="{% url 'orders-polls:compare' %}"><img class="CartBlock-img" src="{% static 'assets/img/icons/exchange.svg' %}" alt="exchange.svg"/><span class="CartBlock-amount">
-            {% if request.session.compared.keys %}
-            {{ request.session.compared.keys.count }}
-            {% else %}
-              0
-            {% endif %}
-          </span></a>
-          <a class="CartBlock-block" href="{% url 'orders-polls:cart_detail' %}"><img class="CartBlock-img" src="{% static 'assets/img/icons/cart.svg' %}" alt="cart.svg"/><span class="CartBlock-amount">{{ cart.get_quantity }}</span></a>
-=======
           <a class="CartBlock-block" href="{% url 'orders-polls:compare' %}"><img class="CartBlock-img" src="{% static 'assets/img/icons/exchange.svg' %}" alt="exchange.svg"/><span class="CartBlock-amount">{{ total_compared }}</span></a>
           <a class="CartBlock-block" href="{% url 'orders-polls:cart_detail' %}"><img class="CartBlock-img" src="{% static 'assets/img/icons/cart.svg' %}" alt="cart.svg"/><span class="CartBlock-amount">{{ total|default_if_none:"0" }}</span></a>
->>>>>>> c9486a44
         <div class="CartBlock-block"><span class="CartBlock-price">0.00$</span>
         </div>
       </div>
